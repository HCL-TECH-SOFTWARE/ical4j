# This workflow will build a Java project with Gradle
# For more information see: https://help.github.com/actions/language-and-framework-guides/building-and-testing-java-with-gradle

name: Java CI with Gradle

on: [push]

permissions: read-all

jobs:
  build:

    runs-on: ubuntu-latest

    steps:
    - uses: actions/checkout@v2
<<<<<<< HEAD
    - uses: actions/setup-java@v1
=======
      with:
        fetch-depth: 0
    - name: Set up JDK 1.8
      uses: actions/setup-java@v1
>>>>>>> 8c1f8439
      with:
        java-version: 11
#    - name: Grant execute permission for gradlew
#      run: chmod +x gradlew
    - name: Build with Gradle
#      run: ./gradlew build
      uses: eskatos/gradle-command-action@v1
      with:
        arguments: build<|MERGE_RESOLUTION|>--- conflicted
+++ resolved
@@ -14,14 +14,10 @@
 
     steps:
     - uses: actions/checkout@v2
-<<<<<<< HEAD
-    - uses: actions/setup-java@v1
-=======
       with:
         fetch-depth: 0
     - name: Set up JDK 1.8
       uses: actions/setup-java@v1
->>>>>>> 8c1f8439
       with:
         java-version: 11
 #    - name: Grant execute permission for gradlew
