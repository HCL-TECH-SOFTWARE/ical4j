buildscript {
    repositories {
        mavenCentral()
    }

    dependencies {
        classpath group: 'pl.allegro.tech.build', name: 'axion-release-plugin', version: '1.4.0'
        classpath 'org.hidetake:gradle-ssh-plugin:1.1.3'
    }
}

plugins {
  id "org.sonarqube" version "1.2"
  id "nebula.provided-base" version "3.0.3"
}

apply plugin: 'java'
apply plugin: 'groovy'
apply plugin: 'osgi'
apply plugin: 'maven'
apply plugin: 'jacoco'
apply plugin: 'signing'
apply plugin: 'pl.allegro.tech.build.axion-release'
apply plugin: 'nebula.optional-base'
apply from: 'gradle/dist.gradle'

sourceCompatibility = 1.7
targetCompatibility = 1.7

/*
githubPages {
//    repoUri = 'https://github.com/ical4j/ical4j.github.io.git'
    repoUri = 'git@github.com:ical4j/ical4j.github.io.git'
    pages {
        from javadoc.outputs.files
    }
}
*/
/*
github {
    /* Wiki repo will be calculated from this. *
    repo = 'git@github.com:ical4j/ical4j.git'

    wiki {
        /*
        This is the same as used in Gradle Copy Task.
        Please refer to Gradle documentation for information.
        *
        from javadoc.outputs.files {
            into 'ical4j/javadoc'
        }
        into { "javadoc/$project.release.version" }
    }
}
*/

repositories {
    mavenCentral()
}

ext {
    slf4jVersion = '1.7.10'
}

dependencies {
    compile "org.slf4j:slf4j-api:$slf4jVersion",
            'commons-codec:commons-codec:1.9',
            'org.apache.commons:commons-lang3:3.3.2',
            'org.apache.commons:commons-collections4:4.0',
			'org.threeten:threetenbp:1.3.3'
    compile 'org.codehaus.groovy:groovy-all:2.3.2', optional
    compile 'biz.aQute.bnd:bndlib:2.3.0', optional

    testCompile 'org.spockframework:spock-core:0.7-groovy-2.0',
            'commons-io:commons-io:2.4',
            'org.ccil.cowan.tagsoup:tagsoup:1.2.1',
            "org.slf4j:slf4j-log4j12:$slf4jVersion"
}

<<<<<<< HEAD
jar {
    from(project.rootDir) {
        include "LICENSE.txt"
    }
    
    manifest {
        instruction 'Require-Capability', '''osgi.extender;filter:="(osgi.extender=osgi.serviceloader.processor)",
            osgi.serviceloader;filter:="(osgi.serviceloader=net.fortuna.ical4j.model.*)";cardinality:=multiple
        '''
=======
jacocoTestReport {
    reports {
        xml.enabled true
        html.enabled false
>>>>>>> 0bee1c9c
    }
}

javadoc {
    if (JavaVersion.current().isJava8Compatible()) {
        options.addStringOption('Xdoclint:none', '-quiet')
    }
}

task javadocJar(type: Jar, dependsOn: javadoc) {
    classifier = 'javadoc'
    from 'build/docs/javadoc'
}

task sourcesJar(type: Jar) {
    from sourceSets.main.allSource
    classifier = 'sources'
}

jar {
    manifest {
        instruction 'Import-Package', 'groovy.*;resolution:=optional, org.codehaus.groovy*;resolution:=optional, *'
    }
}

artifacts {
    archives jar
    archives javadocJar
    archives sourcesJar
}

signing {
    required { isReleaseVersion && gradle.taskGraph.hasTask("uploadArchives") }
    sign configurations.archives
}

scmVersion {
    tag {
        prefix = 'ical4j'
    }
    versionCreator 'versionWithBranch'
    branchVersionCreator = [
        'release/.*': 'simple'
    ]
}

group = 'org.mnode.ical4j'
version = scmVersion.version
description = '''
A Java library for reading and writing iCalendar (*.ics) files
'''

ext {
    isReleaseVersion = !version.endsWith("SNAPSHOT")
}

uploadArchives {
    repositories {
        mavenDeployer {
            beforeDeployment { MavenDeployment deployment -> signing.signPom(deployment) }
            // artefact management
            repository(url: "https://oss.sonatype.org/service/local/staging/deploy/maven2/") {
                authentication(userName: sonatype_username, password: sonatype_password)
            }
            snapshotRepository(url: "https://oss.sonatype.org/content/repositories/snapshots") {
                authentication(userName: sonatype_username, password: sonatype_password)
            }
            // maven project model
            pom.project {
                name project.name
                packaging 'jar'
                description project.description
                url 'http://ical4j.github.io'
                // source code management
                scm {
                    url 'https://github.com/ical4j/ical4j'
                    connection 'scm:git@github.com:ical4j/ical4j.git'
                    developerConnection 'scm:git@github.com:ical4j/ical4j.git'
                }
                // open source license
                licenses {
                    license {
                        name 'iCal4j - License'
                        url 'https://raw.githubusercontent.com/ical4j/ical4j/master/LICENSE'
                        distribution 'repo'
                    }
                }
                // contributors
                developers {
                    developer {
                        id 'fortuna'
                        name 'Ben Fortuna'
                    }
                }
            }
        }
    }
}<|MERGE_RESOLUTION|>--- conflicted
+++ resolved
@@ -77,7 +77,6 @@
             "org.slf4j:slf4j-log4j12:$slf4jVersion"
 }
 
-<<<<<<< HEAD
 jar {
     from(project.rootDir) {
         include "LICENSE.txt"
@@ -87,12 +86,13 @@
         instruction 'Require-Capability', '''osgi.extender;filter:="(osgi.extender=osgi.serviceloader.processor)",
             osgi.serviceloader;filter:="(osgi.serviceloader=net.fortuna.ical4j.model.*)";cardinality:=multiple
         '''
-=======
+    }
+}
+
 jacocoTestReport {
     reports {
         xml.enabled true
         html.enabled false
->>>>>>> 0bee1c9c
     }
 }
 
