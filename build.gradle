buildscript {
    repositories {
        mavenCentral()
        maven {
            url 'http://maven.tmatesoft.com/content/repositories/releases/'
        }
    }

    dependencies {
//        classpath 'org.ajoberstar:gradle-git:0.8.0'
//        classpath 'me.trnl:github-release-gradle-plugin:0.1'
        classpath 'au.com.ish.gradle:release:2.2.2'
    }
}

apply plugin: 'java'
apply plugin: 'groovy'
apply plugin: 'osgi'
apply plugin: 'maven'
apply plugin: 'signing'
apply plugin: 'release'
//apply plugin: 'github-pages'
//apply plugin: 'github'

sourceCompatibility = 1.6
targetCompatibility = 1.6

/*
githubPages {
//    repoUri = 'https://github.com/ical4j/ical4j.github.io.git'
    repoUri = 'git@github.com:ical4j/ical4j.github.io.git'
    pages {
        from javadoc.outputs.files
    }
}
*/
/*
github {
    /* Wiki repo will be calculated from this. *
    repo = 'git@github.com:ical4j/ical4j.git'

    wiki {
        /*
        This is the same as used in Gradle Copy Task.
        Please refer to Gradle documentation for information.
        *
        from javadoc.outputs.files {
            into 'ical4j/javadoc'
        }
        into { "javadoc/$project.release.version" }
    }
}
*/

repositories {
    mavenCentral()
}

ext {
    slf4jVersion = '1.7.10'
}

dependencies {
<<<<<<< HEAD
    compile 'org.slf4j:slf4j-api:1.7.7',
=======
    compile "org.slf4j:jcl-over-slf4j:$slf4jVersion",
>>>>>>> eac50dd2
            'commons-codec:commons-codec:1.9',
            'org.apache.commons:commons-lang3:3.3.2',
            'org.codehaus.groovy:groovy-all:2.3.2',
            'biz.aQute.bnd:bndlib:2.3.0'

    testCompile 'org.spockframework:spock-core:0.7-groovy-2.0',
            'commons-io:commons-io:2.4',
            'org.ccil.cowan.tagsoup:tagsoup:1.2.1',
            "org.slf4j:slf4j-log4j12:$slf4jVersion"
}

task javadocJar(type: Jar, dependsOn: javadoc) {
    classifier = 'javadoc'
    from 'build/docs/javadoc'
}

task sourcesJar(type: Jar) {
    from sourceSets.main.allSource
    classifier = 'sources'
}

artifacts {
    archives jar
    archives javadocJar
    archives sourcesJar
}

signing {
    required { isReleaseVersion && gradle.taskGraph.hasTask("uploadArchives") }
    sign configurations.archives
}

release {
    failOnSnapshotDependencies = true
    // allow modifications due to bug in the release plugin..
    allowLocalModifications = true
    releaseDryRun = releaseDryRun
    scm = 'git'
}

group = 'org.mnode.ical4j'
version = release.projectVersion
description = '''
A Java library for reading and writing iCalendar (*.ics) files
'''

ext {
    isReleaseVersion = !version.endsWith("SNAPSHOT")

    // sonatype credentials
    sonatypeUsername = project.hasProperty('sonatypeUsername') ? project.getProperty('sonatypeUsername') : ''
    sonatypePassword = project.hasProperty('sonatypePassword') ? project.getProperty('sonatypePassword') : ''
}

uploadArchives {
    repositories {
        mavenDeployer {
            beforeDeployment { MavenDeployment deployment -> signing.signPom(deployment) }

            repository(url: "https://oss.sonatype.org/service/local/staging/deploy/maven2/") {
                authentication(userName: sonatypeUsername, password: sonatypePassword)
            }
            snapshotRepository(url: "https://oss.sonatype.org/content/repositories/snapshots") {
                authentication(userName: sonatypeUsername, password: sonatypePassword)
            }

            pom.project {
                name project.name
                packaging 'jar'
                description project.description
                url 'http://ical4j.sourceforge.net'

                scm {
                    url 'https://github.com/ical4j/ical4j'
                    connection 'scm:git@github.com:ical4j/ical4j.git'
                    developerConnection 'scm:git@github.com:ical4j/ical4j.git'
                }

                licenses {
                    license {
                        name 'iCal4j - License'
                        url 'https://raw.githubusercontent.com/ical4j/ical4j/master/LICENSE'
                        distribution 'repo'
                    }
                }

                developers {
                    developer {
                        id 'fortuna'
                        name 'Ben Fortuna'
                    }
                }
            }
        }
    }
}

task wrapper(type: Wrapper) {
    gradleVersion = '1.11'
}<|MERGE_RESOLUTION|>--- conflicted
+++ resolved
@@ -61,11 +61,7 @@
 }
 
 dependencies {
-<<<<<<< HEAD
-    compile 'org.slf4j:slf4j-api:1.7.7',
-=======
     compile "org.slf4j:jcl-over-slf4j:$slf4jVersion",
->>>>>>> eac50dd2
             'commons-codec:commons-codec:1.9',
             'org.apache.commons:commons-lang3:3.3.2',
             'org.codehaus.groovy:groovy-all:2.3.2',
