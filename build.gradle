--- conflicted
+++ resolved
@@ -42,13 +42,9 @@
             "commons-codec:commons-codec:$commonsCodecVersion",
             "org.apache.commons:commons-lang3:$commonsLangVersion",
             "org.apache.commons:commons-collections4:$commonsCollectionsVersion",
-<<<<<<< HEAD
-            'com.sun.mail:javax.mail:1.6.2',
+            'com.sun.mail:jakarta.mail:2.0.1',
             "org.threeten:threeten-extra:$threetenExtraVersion",
             "org.jooq:jool-java-8:$joolVersion"
-=======
-            'com.sun.mail:jakarta.mail:2.0.1'
->>>>>>> 231a3945
 
     // optional timezone caching..
     implementation 'javax.cache:cache-api:1.1.1', optional
