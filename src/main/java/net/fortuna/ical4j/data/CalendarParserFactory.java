--- conflicted
+++ resolved
@@ -59,17 +59,10 @@
      */
     public static final String KEY_FACTORY_CLASS = "net.fortuna.ical4j.parser";
 
-<<<<<<< HEAD
-    private static final Supplier<CalendarParser> instance;
-    static {
-        Optional<Supplier<CalendarParser>> property = Configurator.getObjectProperty(KEY_FACTORY_CLASS);
-        instance = property.orElse(CalendarParserImpl::new);
-=======
     private final static Supplier<CalendarParser> INSTANCE;
     static {
         Optional<Supplier<CalendarParser>> property = Configurator.getObjectProperty(KEY_FACTORY_CLASS);
         INSTANCE = property.orElse(CalendarParserImpl::new);
->>>>>>> 0ab47229
     }
 
     /**
