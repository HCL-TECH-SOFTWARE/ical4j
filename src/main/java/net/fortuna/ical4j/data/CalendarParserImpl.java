--- conflicted
+++ resolved
@@ -448,11 +448,7 @@
      * @throws ParserException when next token in the stream does not match the expected token
      */
     private void assertToken(final StreamTokenizer tokeniser, Reader in,
-<<<<<<< HEAD
-                             final String token, final boolean ignoreCase) throws IOException,
-=======
             final String token, final boolean ignoreCase, final boolean isBeginToken) throws IOException,
->>>>>>> 8c7f9b20
             ParserException {
 
         // ensure next token is a word token..
@@ -469,14 +465,9 @@
             if (!token.equalsIgnoreCase(sval)) {
                 throw new ParserException(MessageFormat.format(UNEXPECTED_TOKEN_MESSAGE, token, sval), getLineNumber(tokeniser, in));
             }
-<<<<<<< HEAD
-        } else if (!token.equals(tokeniser.sval)) {
-            throw new ParserException(MessageFormat.format(UNEXPECTED_TOKEN_MESSAGE, token, tokeniser.sval), getLineNumber(tokeniser, in));
-=======
         }
         else if (!token.equals(sval)) {
             throw new ParserException(MessageFormat.format(UNEXPECTED_TOKEN_MESSAGE, token, sval), getLineNumber(tokeniser, in));
->>>>>>> 8c7f9b20
         }
 
         if (log.isDebugEnabled()) {
