--- conflicted
+++ resolved
@@ -67,14 +67,9 @@
 
     @Override
     public void startCalendar() {
-<<<<<<< HEAD
         calendarProperties = new ArrayList<>();
         calendarComponents = new ArrayList<>();
-=======
-        calendar = new Calendar();
         components.clear();
-        propertiesWithTzId = new ArrayList<>();
->>>>>>> 2e409a96
     }
 
     @Override
@@ -139,21 +134,10 @@
 
         // replace with a constant instance if applicable..
         property = Constants.forProperty(property);
-<<<<<<< HEAD
-        if (componentBuilder != null) {
-            if (subComponentBuilder != null) {
-                subComponentBuilder.property(property);
-            } else {
-                componentBuilder.property(property);
-            }
+        if (getComponentBuilder() != null) {
+            getComponentBuilder().property(property);
         } else if (calendarProperties != null) {
             calendarProperties.add(property);
-=======
-        if (getComponentBuilder() != null) {
-            getComponentBuilder().property(property);
-        } else if (calendar != null) {
-            calendar.getProperties().add(property);
->>>>>>> 2e409a96
         }
     }
 
