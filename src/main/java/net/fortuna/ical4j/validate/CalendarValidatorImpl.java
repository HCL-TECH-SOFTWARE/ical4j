--- conflicted
+++ resolved
@@ -32,27 +32,6 @@
 
     @Override
     public void validate(Calendar target) throws ValidationException {
-<<<<<<< HEAD
-        for (ValidationRule<Calendar> rule : rules) {
-            boolean warnOnly = CompatibilityHints.isHintEnabled(CompatibilityHints.KEY_RELAXED_VALIDATION)
-                    && rule.isRelaxedModeSupported();
-
-            if (rule.getPredicate().test(target)) {
-                switch (rule.getType()) {
-                    case None:
-                        rule.getInstances().forEach(s -> assertNone(s, target.getProperties().getAll(), warnOnly));
-                        break;
-                    case One:
-                        rule.getInstances().forEach(s -> assertOne(s, target.getProperties().getAll(), warnOnly));
-                        break;
-                    case OneOrLess:
-                        rule.getInstances().forEach(s -> assertOneOrLess(s, target.getProperties().getAll(), warnOnly));
-                        break;
-                    case OneOrMore:
-                        rule.getInstances().forEach(s -> assertOneOrMore(s, target.getProperties().getAll(), warnOnly));
-                        break;
-                }
-=======
         ValidationResult result = new ValidationResult();
 
         for (ValidationRule rule : rules) {
@@ -63,31 +42,19 @@
                 result.getWarnings().addAll(apply(rule, (PropertyContainer) target));
             } else {
                 result.getErrors().addAll(apply(rule, (PropertyContainer) target));
->>>>>>> 989a937e
             }
         }
 
         if (!CompatibilityHints.isHintEnabled(CompatibilityHints.KEY_RELAXED_VALIDATION)) {
             // require VERSION:2.0 for RFC2445..
-<<<<<<< HEAD
-            Optional<Version> version = target.getProperties().getFirst(Property.VERSION);
-            if (version.isPresent() && !Version.VERSION_2_0.equals(version.get())) {
-                throw new ValidationException("Unsupported Version: " + version.get().getValue());
-=======
             if (!Version.VERSION_2_0.equals(target.getProperty(Property.VERSION))) {
                 result.getErrors().add("Unsupported Version: " + target.getProperty(Property.VERSION).getValue());
->>>>>>> 989a937e
             }
         }
 
         // must contain at least one component
-<<<<<<< HEAD
-        if (target.getComponents().getAll().isEmpty()) {
-            throw new ValidationException("Calendar must contain at least one component");
-=======
         if (target.getComponents().isEmpty()) {
             result.getErrors().add("Calendar must contain at least one component");
->>>>>>> 989a937e
         }
 
         // validate properties..
