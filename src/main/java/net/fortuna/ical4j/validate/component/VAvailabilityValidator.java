/*
 *  Copyright (c) 2021, Ben Fortuna
 *  All rights reserved.
 *
 *  Redistribution and use in source and binary forms, with or without
 *  modification, are permitted provided that the following conditions
 *  are met:
 *
 *   o Redistributions of source code must retain the above copyright
 *  notice, this list of conditions and the following disclaimer.
 *
 *   o Redistributions in binary form must reproduce the above copyright
 *  notice, this list of conditions and the following disclaimer in the
 *  documentation and/or other materials provided with the distribution.
 *
 *   o Neither the name of Ben Fortuna nor the names of any other contributors
 *  may be used to endorse or promote products derived from this software
 *  without specific prior written permission.
 *
 *  THIS SOFTWARE IS PROVIDED BY THE COPYRIGHT HOLDERS AND CONTRIBUTORS
 *  "AS IS" AND ANY EXPRESS OR IMPLIED WARRANTIES, INCLUDING, BUT NOT
 *  LIMITED TO, THE IMPLIED WARRANTIES OF MERCHANTABILITY AND FITNESS FOR
 *  A PARTICULAR PURPOSE ARE DISCLAIMED. IN NO EVENT SHALL THE COPYRIGHT OWNER OR
 *  CONTRIBUTORS BE LIABLE FOR ANY DIRECT, INDIRECT, INCIDENTAL, SPECIAL,
 *  EXEMPLARY, OR CONSEQUENTIAL DAMAGES (INCLUDING, BUT NOT LIMITED TO,
 *  PROCUREMENT OF SUBSTITUTE GOODS OR SERVICES; LOSS OF USE, DATA, OR
 *  PROFITS; OR BUSINESS INTERRUPTION) HOWEVER CAUSED AND ON ANY THEORY OF
 *  LIABILITY, WHETHER IN CONTRACT, STRICT LIABILITY, OR TORT (INCLUDING
 *  NEGLIGENCE OR OTHERWISE) ARISING IN ANY WAY OUT OF THE USE OF THIS
 *  SOFTWARE, EVEN IF ADVISED OF THE POSSIBILITY OF SUCH DAMAGE.
 *
 */

package net.fortuna.ical4j.validate.component;

import net.fortuna.ical4j.model.component.VAvailability;
import net.fortuna.ical4j.validate.ComponentValidator;
import net.fortuna.ical4j.validate.ValidationException;
import net.fortuna.ical4j.validate.ValidationResult;
import net.fortuna.ical4j.validate.Validator;

<<<<<<< HEAD
import java.util.Optional;

public class VAvailabilityValidator implements Validator<VAvailability> {

    @Override
    public void validate(VAvailability target) throws ValidationException {
        ValidationResult result = new ValidationResult();

        ComponentValidator.VAVAILABILITY.validate(target);

        // validate that getAvailable() only contains Available components
//        final Iterator<Available> iterator = getAvailable().iterator();
//        while (iterator.hasNext()) {
//            final Component component = (Component) iterator.next();
//
//            if (!(component instanceof Available)) {
//                throw new ValidationException("Component ["
//                        + component.getName() + "] may not occur in VAVAILABILITY");
//            }
//        }

        /*       If specified, the "DTSTART" and "DTEND" properties in
         *      "VAVAILABILITY" components and "AVAILABLE" sub-components MUST be
         *      "DATE-TIME" values specified as either date with UTC time or date
         *      with local time and a time zone reference.
         */
        final DtStart<?> start = target.getRequiredProperty(Property.DTSTART);
        if (Optional.of(Value.DATE).equals(start.getParameter(Parameter.VALUE))) {
            result.getErrors().add("Property [" + Property.DTSTART + "] must be a " + Value.DATE_TIME);
        }

        /* Must be DATE_TIME */
        final Optional<DtEnd<?>> end = target.getProperty(Property.DTEND);
        if (end.isPresent() && Optional.of(Value.DATE).equals(end.get().getParameter(Parameter.VALUE))) {
            result.getErrors().add("Property [" + Property.DTEND + "] must be a " + Value.DATE_TIME);
        }

        if (result.hasErrors()) {
            throw new ValidationException(result);
        }
=======
@Deprecated
public class VAvailabilityValidator implements Validator<VAvailability> {

    @Override
    public ValidationResult validate(VAvailability target) throws ValidationException {
        return ComponentValidator.VAVAILABILITY.validate(target);
>>>>>>> 955c38cc
    }
}<|MERGE_RESOLUTION|>--- conflicted
+++ resolved
@@ -39,54 +39,11 @@
 import net.fortuna.ical4j.validate.ValidationResult;
 import net.fortuna.ical4j.validate.Validator;
 
-<<<<<<< HEAD
-import java.util.Optional;
-
-public class VAvailabilityValidator implements Validator<VAvailability> {
-
-    @Override
-    public void validate(VAvailability target) throws ValidationException {
-        ValidationResult result = new ValidationResult();
-
-        ComponentValidator.VAVAILABILITY.validate(target);
-
-        // validate that getAvailable() only contains Available components
-//        final Iterator<Available> iterator = getAvailable().iterator();
-//        while (iterator.hasNext()) {
-//            final Component component = (Component) iterator.next();
-//
-//            if (!(component instanceof Available)) {
-//                throw new ValidationException("Component ["
-//                        + component.getName() + "] may not occur in VAVAILABILITY");
-//            }
-//        }
-
-        /*       If specified, the "DTSTART" and "DTEND" properties in
-         *      "VAVAILABILITY" components and "AVAILABLE" sub-components MUST be
-         *      "DATE-TIME" values specified as either date with UTC time or date
-         *      with local time and a time zone reference.
-         */
-        final DtStart<?> start = target.getRequiredProperty(Property.DTSTART);
-        if (Optional.of(Value.DATE).equals(start.getParameter(Parameter.VALUE))) {
-            result.getErrors().add("Property [" + Property.DTSTART + "] must be a " + Value.DATE_TIME);
-        }
-
-        /* Must be DATE_TIME */
-        final Optional<DtEnd<?>> end = target.getProperty(Property.DTEND);
-        if (end.isPresent() && Optional.of(Value.DATE).equals(end.get().getParameter(Parameter.VALUE))) {
-            result.getErrors().add("Property [" + Property.DTEND + "] must be a " + Value.DATE_TIME);
-        }
-
-        if (result.hasErrors()) {
-            throw new ValidationException(result);
-        }
-=======
 @Deprecated
 public class VAvailabilityValidator implements Validator<VAvailability> {
 
     @Override
     public ValidationResult validate(VAvailability target) throws ValidationException {
         return ComponentValidator.VAVAILABILITY.validate(target);
->>>>>>> 955c38cc
     }
 }