/*
 *  Copyright (c) 2021, Ben Fortuna
 *  All rights reserved.
 *
 *  Redistribution and use in source and binary forms, with or without
 *  modification, are permitted provided that the following conditions
 *  are met:
 *
 *   o Redistributions of source code must retain the above copyright
 *  notice, this list of conditions and the following disclaimer.
 *
 *   o Redistributions in binary form must reproduce the above copyright
 *  notice, this list of conditions and the following disclaimer in the
 *  documentation and/or other materials provided with the distribution.
 *
 *   o Neither the name of Ben Fortuna nor the names of any other contributors
 *  may be used to endorse or promote products derived from this software
 *  without specific prior written permission.
 *
 *  THIS SOFTWARE IS PROVIDED BY THE COPYRIGHT HOLDERS AND CONTRIBUTORS
 *  "AS IS" AND ANY EXPRESS OR IMPLIED WARRANTIES, INCLUDING, BUT NOT
 *  LIMITED TO, THE IMPLIED WARRANTIES OF MERCHANTABILITY AND FITNESS FOR
 *  A PARTICULAR PURPOSE ARE DISCLAIMED. IN NO EVENT SHALL THE COPYRIGHT OWNER OR
 *  CONTRIBUTORS BE LIABLE FOR ANY DIRECT, INDIRECT, INCIDENTAL, SPECIAL,
 *  EXEMPLARY, OR CONSEQUENTIAL DAMAGES (INCLUDING, BUT NOT LIMITED TO,
 *  PROCUREMENT OF SUBSTITUTE GOODS OR SERVICES; LOSS OF USE, DATA, OR
 *  PROFITS; OR BUSINESS INTERRUPTION) HOWEVER CAUSED AND ON ANY THEORY OF
 *  LIABILITY, WHETHER IN CONTRACT, STRICT LIABILITY, OR TORT (INCLUDING
 *  NEGLIGENCE OR OTHERWISE) ARISING IN ANY WAY OUT OF THE USE OF THIS
 *  SOFTWARE, EVEN IF ADVISED OF THE POSSIBILITY OF SUCH DAMAGE.
 *
 */

package net.fortuna.ical4j.validate.component;

import net.fortuna.ical4j.model.component.Available;
import net.fortuna.ical4j.validate.ValidationException;
import net.fortuna.ical4j.validate.ValidationResult;
import net.fortuna.ical4j.validate.Validator;

<<<<<<< HEAD
import java.util.Optional;

public class AvailableValidator implements Validator<Available> {

    @Override
    public void validate(Available target) throws ValidationException {
        ValidationResult result = new ValidationResult();

        ComponentValidator.AVAILABLE.validate(target);

        /*       If specified, the "DTSTART" and "DTEND" properties in
         *      "VAVAILABILITY" components and "AVAILABLE" sub-components MUST be
         *      "DATE-TIME" values specified as either date with UTC time or date
         *      with local time and a time zone reference.
         */
        final DtStart<?> start = target.getRequiredProperty(Property.DTSTART);
        if (Value.DATE.equals(start.getRequiredParameter(Parameter.VALUE))) {
            result.getErrors().add("Property [" + Property.DTSTART + "] must be a " + Value.DATE_TIME);
        }

        /*
         ; either a 'dtend' or a 'duration' is required
         ; in a 'availableprop', but 'dtend' and
         ; 'duration' MUST NOT occur in the same
         ; 'availableprop', and each MUST NOT occur more
         ; than once
         */
        final Optional<DtEnd<?>> end = target.getProperty(Property.DTEND);
        /* Must be DATE_TIME */
        if (end.isPresent() && Value.DATE.equals(end.get().getRequiredParameter(Parameter.VALUE))) {
            result.getErrors().add("Property [" + Property.DTEND + "] must be a " + Value.DATE_TIME);
        }

        /*
         * ; the following are optional, ; and MAY occur more than once
         *               categories / comment / contact / exdate /
         *               rdate / x-prop
         */

        if (result.hasErrors()) {
            throw new ValidationException(result);
        }
=======
@Deprecated
public class AvailableValidator implements Validator<Available> {

    @Override
    public ValidationResult validate(Available target) throws ValidationException {
        return target.validate();
>>>>>>> 955c38cc
    }
}<|MERGE_RESOLUTION|>--- conflicted
+++ resolved
@@ -38,56 +38,11 @@
 import net.fortuna.ical4j.validate.ValidationResult;
 import net.fortuna.ical4j.validate.Validator;
 
-<<<<<<< HEAD
-import java.util.Optional;
-
-public class AvailableValidator implements Validator<Available> {
-
-    @Override
-    public void validate(Available target) throws ValidationException {
-        ValidationResult result = new ValidationResult();
-
-        ComponentValidator.AVAILABLE.validate(target);
-
-        /*       If specified, the "DTSTART" and "DTEND" properties in
-         *      "VAVAILABILITY" components and "AVAILABLE" sub-components MUST be
-         *      "DATE-TIME" values specified as either date with UTC time or date
-         *      with local time and a time zone reference.
-         */
-        final DtStart<?> start = target.getRequiredProperty(Property.DTSTART);
-        if (Value.DATE.equals(start.getRequiredParameter(Parameter.VALUE))) {
-            result.getErrors().add("Property [" + Property.DTSTART + "] must be a " + Value.DATE_TIME);
-        }
-
-        /*
-         ; either a 'dtend' or a 'duration' is required
-         ; in a 'availableprop', but 'dtend' and
-         ; 'duration' MUST NOT occur in the same
-         ; 'availableprop', and each MUST NOT occur more
-         ; than once
-         */
-        final Optional<DtEnd<?>> end = target.getProperty(Property.DTEND);
-        /* Must be DATE_TIME */
-        if (end.isPresent() && Value.DATE.equals(end.get().getRequiredParameter(Parameter.VALUE))) {
-            result.getErrors().add("Property [" + Property.DTEND + "] must be a " + Value.DATE_TIME);
-        }
-
-        /*
-         * ; the following are optional, ; and MAY occur more than once
-         *               categories / comment / contact / exdate /
-         *               rdate / x-prop
-         */
-
-        if (result.hasErrors()) {
-            throw new ValidationException(result);
-        }
-=======
 @Deprecated
 public class AvailableValidator implements Validator<Available> {
 
     @Override
     public ValidationResult validate(Available target) throws ValidationException {
         return target.validate();
->>>>>>> 955c38cc
     }
 }