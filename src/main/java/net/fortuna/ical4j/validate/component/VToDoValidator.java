package net.fortuna.ical4j.validate.component;

import net.fortuna.ical4j.model.Component;
import net.fortuna.ical4j.model.Property;
import net.fortuna.ical4j.model.component.VToDo;
import net.fortuna.ical4j.model.property.Status;
<<<<<<< HEAD
import net.fortuna.ical4j.validate.ComponentValidator;
import net.fortuna.ical4j.validate.ContentValidator;
import net.fortuna.ical4j.validate.ValidationException;
import net.fortuna.ical4j.validate.ValidationRule;

import java.util.Optional;

=======
import net.fortuna.ical4j.validate.*;

import java.util.stream.Collectors;

@Deprecated
>>>>>>> 955c38cc
public class VToDoValidator extends ComponentValidator<VToDo> {

    private static final PropertyContainerRuleSet<VToDo> NO_ALARMS_RULE_SET = new PropertyContainerRuleSet<>(
            NO_ALARMS);

    private final boolean alarmsAllowed;

    @SafeVarargs
    public VToDoValidator(ValidationRule<VToDo>... rules) {
        this(true, rules);
    }

<<<<<<< HEAD
    @SafeVarargs
    public VToDoValidator(boolean alarmsAllowed, ValidationRule<VToDo>... rules) {
        super(rules);
=======
    public VToDoValidator(boolean alarmsAllowed, ValidationRule... rules) {
        super(Component.VTODO, rules);
>>>>>>> 955c38cc
        this.alarmsAllowed = alarmsAllowed;
    }

    @Override
    public ValidationResult validate(VToDo target) throws ValidationException {
        ValidationResult result = ComponentValidator.VTODO.validate(target);

<<<<<<< HEAD
        final Optional<Status> status = target.getProperty(Property.STATUS);
        if (status.isPresent() && !Status.VTODO_NEEDS_ACTION.getValue().equals(status.get().getValue())
                && !Status.VTODO_COMPLETED.getValue().equals(status.get().getValue())
                && !Status.VTODO_IN_PROCESS.getValue().equals(status.get().getValue())
                && !Status.VTODO_CANCELLED.getValue().equals(status.get().getValue())) {
            throw new ValidationException("Status property [" + status + "] may not occur in VTODO");
        }

        if (alarmsAllowed) {
            target.getAlarms().forEach(a -> ComponentValidator.VALARM_ITIP.validate(a));
        } else {
            ContentValidator.assertNone(Component.VALARM, target.getAlarms(), false);
=======
        final Status status = target.getProperty(Property.STATUS);
        if (status != null && !Status.VTODO_NEEDS_ACTION.getValue().equals(status.getValue())
                && !Status.VTODO_COMPLETED.getValue().equals(status.getValue())
                && !Status.VTODO_IN_PROCESS.getValue().equals(status.getValue())
                && !Status.VTODO_CANCELLED.getValue().equals(status.getValue())) {

            result.getEntries().add(new ValidationEntry("Status property [" + status + "] may not occur in VTODO",
                    ValidationEntry.Severity.ERROR, target.getName()));
        }

        if (alarmsAllowed) {
            result.getEntries().addAll(target.getAlarms().stream().map(ComponentValidator.VALARM_ITIP::validate)
                    .flatMap(r -> r.getEntries().stream()).collect(Collectors.toList()));
        } else {
            result.getEntries().addAll(NO_ALARMS_RULE_SET.apply(target.getName(), target));
>>>>>>> 955c38cc
        }
        return result;
    }
}<|MERGE_RESOLUTION|>--- conflicted
+++ resolved
@@ -4,21 +4,11 @@
 import net.fortuna.ical4j.model.Property;
 import net.fortuna.ical4j.model.component.VToDo;
 import net.fortuna.ical4j.model.property.Status;
-<<<<<<< HEAD
-import net.fortuna.ical4j.validate.ComponentValidator;
-import net.fortuna.ical4j.validate.ContentValidator;
-import net.fortuna.ical4j.validate.ValidationException;
-import net.fortuna.ical4j.validate.ValidationRule;
-
-import java.util.Optional;
-
-=======
 import net.fortuna.ical4j.validate.*;
 
 import java.util.stream.Collectors;
 
 @Deprecated
->>>>>>> 955c38cc
 public class VToDoValidator extends ComponentValidator<VToDo> {
 
     private static final PropertyContainerRuleSet<VToDo> NO_ALARMS_RULE_SET = new PropertyContainerRuleSet<>(
@@ -26,19 +16,12 @@
 
     private final boolean alarmsAllowed;
 
-    @SafeVarargs
-    public VToDoValidator(ValidationRule<VToDo>... rules) {
+    public VToDoValidator(ValidationRule... rules) {
         this(true, rules);
     }
 
-<<<<<<< HEAD
-    @SafeVarargs
-    public VToDoValidator(boolean alarmsAllowed, ValidationRule<VToDo>... rules) {
-        super(rules);
-=======
     public VToDoValidator(boolean alarmsAllowed, ValidationRule... rules) {
         super(Component.VTODO, rules);
->>>>>>> 955c38cc
         this.alarmsAllowed = alarmsAllowed;
     }
 
@@ -46,20 +29,6 @@
     public ValidationResult validate(VToDo target) throws ValidationException {
         ValidationResult result = ComponentValidator.VTODO.validate(target);
 
-<<<<<<< HEAD
-        final Optional<Status> status = target.getProperty(Property.STATUS);
-        if (status.isPresent() && !Status.VTODO_NEEDS_ACTION.getValue().equals(status.get().getValue())
-                && !Status.VTODO_COMPLETED.getValue().equals(status.get().getValue())
-                && !Status.VTODO_IN_PROCESS.getValue().equals(status.get().getValue())
-                && !Status.VTODO_CANCELLED.getValue().equals(status.get().getValue())) {
-            throw new ValidationException("Status property [" + status + "] may not occur in VTODO");
-        }
-
-        if (alarmsAllowed) {
-            target.getAlarms().forEach(a -> ComponentValidator.VALARM_ITIP.validate(a));
-        } else {
-            ContentValidator.assertNone(Component.VALARM, target.getAlarms(), false);
-=======
         final Status status = target.getProperty(Property.STATUS);
         if (status != null && !Status.VTODO_NEEDS_ACTION.getValue().equals(status.getValue())
                 && !Status.VTODO_COMPLETED.getValue().equals(status.getValue())
@@ -75,7 +44,6 @@
                     .flatMap(r -> r.getEntries().stream()).collect(Collectors.toList()));
         } else {
             result.getEntries().addAll(NO_ALARMS_RULE_SET.apply(target.getName(), target));
->>>>>>> 955c38cc
         }
         return result;
     }
