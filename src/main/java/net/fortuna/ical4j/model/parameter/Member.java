--- conflicted
+++ resolved
@@ -102,12 +102,8 @@
             super(MEMBER);
         }
 
-<<<<<<< HEAD
+        @Override
         public Member createParameter(final String value) throws URISyntaxException {
-=======
-        @Override
-        public Parameter createParameter(final String value) throws URISyntaxException {
->>>>>>> dd18cf76
             return new Member(value);
         }
     }
