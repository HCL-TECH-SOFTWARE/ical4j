/**
 * Copyright (c) 2012, Ben Fortuna
 * All rights reserved.
 *
 * Redistribution and use in source and binary forms, with or without
 * modification, are permitted provided that the following conditions
 * are met:
 *
 *  o Redistributions of source code must retain the above copyright
 * notice, this list of conditions and the following disclaimer.
 *
 *  o Redistributions in binary form must reproduce the above copyright
 * notice, this list of conditions and the following disclaimer in the
 * documentation and/or other materials provided with the distribution.
 *
 *  o Neither the name of Ben Fortuna nor the names of any other contributors
 * may be used to endorse or promote products derived from this software
 * without specific prior written permission.
 *
 * THIS SOFTWARE IS PROVIDED BY THE COPYRIGHT HOLDERS AND CONTRIBUTORS
 * "AS IS" AND ANY EXPRESS OR IMPLIED WARRANTIES, INCLUDING, BUT NOT
 * LIMITED TO, THE IMPLIED WARRANTIES OF MERCHANTABILITY AND FITNESS FOR
 * A PARTICULAR PURPOSE ARE DISCLAIMED. IN NO EVENT SHALL THE COPYRIGHT OWNER OR
 * CONTRIBUTORS BE LIABLE FOR ANY DIRECT, INDIRECT, INCIDENTAL, SPECIAL,
 * EXEMPLARY, OR CONSEQUENTIAL DAMAGES (INCLUDING, BUT NOT LIMITED TO,
 * PROCUREMENT OF SUBSTITUTE GOODS OR SERVICES; LOSS OF USE, DATA, OR
 * PROFITS; OR BUSINESS INTERRUPTION) HOWEVER CAUSED AND ON ANY THEORY OF
 * LIABILITY, WHETHER IN CONTRACT, STRICT LIABILITY, OR TORT (INCLUDING
 * NEGLIGENCE OR OTHERWISE) ARISING IN ANY WAY OUT OF THE USE OF THIS
 * SOFTWARE, EVEN IF ADVISED OF THE POSSIBILITY OF SUCH DAMAGE.
 */
package net.fortuna.ical4j.model;

import net.fortuna.ical4j.util.Strings;

import java.io.Serializable;
import java.util.ArrayList;
import java.util.Arrays;
import java.util.Collections;
import java.util.List;
import java.util.regex.Matcher;
import java.util.regex.Pattern;
import java.util.stream.Collectors;

/**
 * $Id$ [23-Apr-2004]
 *
 * Defines a list of iCalendar text elements.
 * @author Ben Fortuna
 */
public class TextList implements Serializable {

	private static final long serialVersionUID = -417427815871330636L;

    private static final Pattern PATTERN = Pattern.compile("(?:\\\\.|[^\\\\,]++)+");

	private final List<String> texts;

    /**
     * Default constructor.
     */
    public TextList() {
        texts = Collections.emptyList();
    }

    /**
     * Parses the specified string representation to create a list of categories.
     * @param aValue a string representation of a list of categories
     */
    public TextList(final String aValue) {
        List<String> values = new ArrayList<>();

        final Matcher matcher = PATTERN.matcher(aValue);
        while (matcher.find()){
            values.add(Strings.unescape(matcher.group().replace("\\\\","\\")));
        }
        texts = Collections.unmodifiableList(values);
    }

    public TextList(List<String> texts) {
        this.texts = Collections.unmodifiableList(texts);
    }

    /**
     * @param textValues an array of text values
     */
    public TextList(String...textValues) {
        texts = Collections.unmodifiableList(Arrays.asList(textValues));
    }
    
    /**
     * {@inheritDoc}
     */
    @Override
    public final String toString() {
        return texts.stream().map(Strings::escape).collect(Collectors.joining(","));
    }

    /**
     * Add an address to the list.
     * @param text the category to add
     * @return true
     * @see List#add(java.lang.Object)
     */
<<<<<<< HEAD
    public final TextList add(final String text) {
        List<String> newlist = new ArrayList<>(texts);
        newlist.add(text);
        return new TextList(newlist);
=======
    public final boolean add(final String text) {
        return texts.add(text);
    }

    /**
     * @return boolean indicates if the list is empty
     * @see List#isEmpty()
     */
    public final boolean isEmpty() {
        return texts.isEmpty();
    }

    /**
     * @return an iterator
     * @see List#iterator()
     */
    @Override
    public final Iterator<String> iterator() {
        return texts.iterator();
>>>>>>> 1f52049b
    }

    /**
     * Remove a text from the list.
     * @param text the text element to remove
     * @return true if the list contained the specified text element
     * @see List#remove(java.lang.Object)
     */
    public final TextList remove(final String text) {
        List<String> newlist = new ArrayList<>(texts);
        if (newlist.remove(text)) {
            return new TextList(newlist);
        } else {
            return this;
        }
    }

    public List<String> getTexts() {
        return texts;
    }
}<|MERGE_RESOLUTION|>--- conflicted
+++ resolved
@@ -102,32 +102,10 @@
      * @return true
      * @see List#add(java.lang.Object)
      */
-<<<<<<< HEAD
     public final TextList add(final String text) {
         List<String> newlist = new ArrayList<>(texts);
         newlist.add(text);
         return new TextList(newlist);
-=======
-    public final boolean add(final String text) {
-        return texts.add(text);
-    }
-
-    /**
-     * @return boolean indicates if the list is empty
-     * @see List#isEmpty()
-     */
-    public final boolean isEmpty() {
-        return texts.isEmpty();
-    }
-
-    /**
-     * @return an iterator
-     * @see List#iterator()
-     */
-    @Override
-    public final Iterator<String> iterator() {
-        return texts.iterator();
->>>>>>> 1f52049b
     }
 
     /**
