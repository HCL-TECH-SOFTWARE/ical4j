--- conflicted
+++ resolved
@@ -58,13 +58,8 @@
     /**
      * Default constructor.
      */
-<<<<<<< HEAD
-    public AddressList() {
+    public AddressList(boolean allowInvalidAddress) {
         addresses = Collections.emptyList();
-=======
-    public AddressList(boolean allowInvalidAddress) {
-        addresses = new CopyOnWriteArrayList<>();
->>>>>>> 0ab47229
     }
 
     /**
@@ -73,28 +68,17 @@
      * @throws URISyntaxException where the specified string is not a valid representation
      */
     public AddressList(final String aValue) throws URISyntaxException {
-<<<<<<< HEAD
+        this(aValue, CompatibilityHints.isHintEnabled(CompatibilityHints.KEY_RELAXED_PARSING));
+    }
+
+    public AddressList(final String aValue, boolean allowInvalidAddress) throws URISyntaxException {
         List<URI> values = new ArrayList<>();
         for (String a : aValue.split(",")) {
             try {
                 values.add(new URI(Uris.encode(Strings.unquote(a))));
             } catch (URISyntaxException use) {
                 // ignore invalid addresses if relaxed parsing is enabled..
-                if (!CompatibilityHints.isHintEnabled(CompatibilityHints.KEY_RELAXED_PARSING)) {
-=======
-        this(aValue, CompatibilityHints.isHintEnabled(CompatibilityHints.KEY_RELAXED_PARSING));
-    }
-
-    public AddressList(final String aValue, boolean allowInvalidAddress) throws URISyntaxException {
-        addresses = new CopyOnWriteArrayList<>();
-        final StringTokenizer t = new StringTokenizer(aValue, ",");
-        while (t.hasMoreTokens()) {
-            try {
-                addresses.add(new URI(Uris.encode(Strings.unquote(t.nextToken()))));
-            } catch (URISyntaxException use) {
-                // ignore invalid addresses if relaxed parsing is enabled..
                 if (!allowInvalidAddress) {
->>>>>>> 0ab47229
                     throw use;
                 }
             }
@@ -105,7 +89,7 @@
     public AddressList(List<URI> addresses) {
         this.addresses = Collections.unmodifiableList(addresses);
     }
-    
+
     public List<URI> getAddresses() {
         return addresses;
     }
