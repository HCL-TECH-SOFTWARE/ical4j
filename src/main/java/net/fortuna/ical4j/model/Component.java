/**
 * Copyright (c) 2012, Ben Fortuna
 * All rights reserved.
 *
 * Redistribution and use in source and binary forms, with or without
 * modification, are permitted provided that the following conditions
 * are met:
 *
 *  o Redistributions of source code must retain the above copyright
 * notice, this list of conditions and the following disclaimer.
 *
 *  o Redistributions in binary form must reproduce the above copyright
 * notice, this list of conditions and the following disclaimer in the
 * documentation and/or other materials provided with the distribution.
 *
 *  o Neither the name of Ben Fortuna nor the names of any other contributors
 * may be used to endorse or promote products derived from this software
 * without specific prior written permission.
 *
 * THIS SOFTWARE IS PROVIDED BY THE COPYRIGHT HOLDERS AND CONTRIBUTORS
 * "AS IS" AND ANY EXPRESS OR IMPLIED WARRANTIES, INCLUDING, BUT NOT
 * LIMITED TO, THE IMPLIED WARRANTIES OF MERCHANTABILITY AND FITNESS FOR
 * A PARTICULAR PURPOSE ARE DISCLAIMED. IN NO EVENT SHALL THE COPYRIGHT OWNER OR
 * CONTRIBUTORS BE LIABLE FOR ANY DIRECT, INDIRECT, INCIDENTAL, SPECIAL,
 * EXEMPLARY, OR CONSEQUENTIAL DAMAGES (INCLUDING, BUT NOT LIMITED TO,
 * PROCUREMENT OF SUBSTITUTE GOODS OR SERVICES; LOSS OF USE, DATA, OR
 * PROFITS; OR BUSINESS INTERRUPTION) HOWEVER CAUSED AND ON ANY THEORY OF
 * LIABILITY, WHETHER IN CONTRACT, STRICT LIABILITY, OR TORT (INCLUDING
 * NEGLIGENCE OR OTHERWISE) ARISING IN ANY WAY OUT OF THE USE OF THIS
 * SOFTWARE, EVEN IF ADVISED OF THE POSSIBILITY OF SUCH DAMAGE.
 */
package net.fortuna.ical4j.model;

import net.fortuna.ical4j.model.parameter.Value;
import net.fortuna.ical4j.model.property.*;
import net.fortuna.ical4j.util.Strings;
import net.fortuna.ical4j.validate.ValidationException;
import net.fortuna.ical4j.validate.ValidationResult;
import org.apache.commons.lang3.builder.EqualsBuilder;
import org.apache.commons.lang3.builder.HashCodeBuilder;
import org.jooq.lambda.Unchecked;

import java.io.Serializable;
import java.time.temporal.Temporal;
import java.time.temporal.TemporalAmount;
import java.util.*;
import java.util.stream.Collectors;

/**
 * $Id$ [Apr 5, 2004]
 * <p/>
 * Defines an iCalendar component. Subclasses of this class provide additional validation and typed values for specific
 * iCalendar components.
 *
 * @author Ben Fortuna
 */
<<<<<<< HEAD
public abstract class Component extends Content implements Serializable, PropertyContainer {
=======
public abstract class Component implements Serializable, PropertyContainer, FluentComponent {
>>>>>>> 805866f0

    private static final long serialVersionUID = 4943193483665822201L;

    /**
     * Component start token.
     */
    public static final String BEGIN = "BEGIN";

    /**
     * Component end token.
     */
    public static final String END = "END";

    /**
     * Component token.
     */
    public static final String PARTICIPANT = "PARTICIPANT";

    /**
     * Component token.
     */
    public static final String VLOCATION = "VLOCATION";

    /**
     * Component token.
     */
    public static final String VRESOURCE = "VRESOURCE";

    /**
     * Component token.
     */
    public static final String VEVENT = "VEVENT";

    /**
     * Component token.
     */
    public static final String VTODO = "VTODO";

    /**
     * Component token.
     */
    public static final String VJOURNAL = "VJOURNAL";

    /**
     * Component token.
     */
    public static final String VFREEBUSY = "VFREEBUSY";

    /**
     * Component token.
     */
    public static final String VTIMEZONE = "VTIMEZONE";

    /**
     * Component token.
     */
    public static final String VALARM = "VALARM";

    /**
     * Component token.
     */
    public static final String VAVAILABILITY = "VAVAILABILITY";

    /**
     * Component token.
     */
    public static final String VVENUE = "VVENUE";

    /**
     * Component token.
     */
    public static final String AVAILABLE = "AVAILABLE";

    /**
     * Prefix for non-standard components.
     */
    public static final String EXPERIMENTAL_PREFIX = "X-";

    private final String name;

    protected PropertyList properties;

    protected ComponentList<? extends Component> components;

    /**
     * Constructs a new component containing no properties.
     *
     * @param s a component name
     */
    protected Component(final String s) {
        this(s, new PropertyList(), new ComponentList<>());
    }

    protected Component(final String s, final PropertyList p) {
        this(s, p, new ComponentList<>());
    }

    /**
     * Constructor made protected to enforce the use of <code>ComponentFactory</code> for component instantiation.
     *
     * @param s component name
     * @param p a list of properties
     */
    protected Component(final String s, final PropertyList p, ComponentList<? extends Component> c) {
        this.name = s;
        this.properties = p;
        this.components = c;
    }

    /**
     * {@inheritDoc}
     */
    @Override
	public String toString() {
        return BEGIN + ':' + name + Strings.LINE_SEPARATOR + properties + components + END + ':' + name
                + Strings.LINE_SEPARATOR;
    }

    /**
     * @return Returns the name.
     */
    @Override
    public final String getName() {
        return name;
    }

    @Override
<<<<<<< HEAD
    public String getValue() {
        return properties.toString();
    }

    public <T extends Property> List<T> getProperties() {
        return PropertyContainer.super.getProperties();
=======
    public <C extends Component> C getFluentTarget() {
        return (C) this;
>>>>>>> 805866f0
    }

    /**
     * @return Returns the underlying property list.
     */
    @Override
    public final PropertyList getPropertyList() {
        return properties;
    }

    @Override
    public void setPropertyList(PropertyList properties) {
        this.properties = properties;
    }

    /**
     * Perform validation on a component and its properties.
     *
     * @throws ValidationException where the component is not in a valid state
     */
    public ValidationResult validate() throws ValidationException {
        return validate(true);
    }

    /**
     * Perform validation on a component.
     *
     * @param recurse indicates whether to validate the component's properties
     * @throws ValidationException where the component is not in a valid state
     */
    public abstract ValidationResult validate(final boolean recurse) throws ValidationException;

    /**
     * Invoke validation on the component properties in its current state.
     *
     * @throws ValidationException where any of the component properties is not in a valid state
     */
    protected ValidationResult validateProperties() throws ValidationException {
        ValidationResult result = new ValidationResult();
        for (final Property property : getProperties()) {
            result = result.merge(property.validate());
        }
        return result;
    }

    /**
     * {@inheritDoc}
     */
    @Override
	public boolean equals(final Object arg0) {
        if (arg0 instanceof Component) {
            final Component c = (Component) arg0;
            return new EqualsBuilder().append(getName(), c.getName())
                    .append(getProperties(), c.getProperties()).isEquals();
        }
        return super.equals(arg0);
    }

    /**
     * {@inheritDoc}
     */
    @Override
	public int hashCode() {
        return new HashCodeBuilder().append(getName()).append(getProperties())
                .toHashCode();
    }

    /**
     * Returns a new component factory used to create deep copies.
     * @return a component factory instance
     */
    protected abstract ComponentFactory<? extends Component> newFactory();

    /**
     * Create a (deep) copy of this component.
     * @return the component copy
     */
    public <T extends Component> T copy() {
        return (T) newFactory().createComponent(new PropertyList(getProperties().parallelStream()
                .map(Unchecked.function(Property::copy)).collect(Collectors.toList())));
    }

    /**
     * Calculates the recurrence set for this component using the specified period.
     * The recurrence set is derived from a combination of the component start date,
     * recurrence rules and dates, and exception rules and dates. Note that component
     * transparency and anniversary-style dates do not affect the resulting
     * intersection.
     *
     * <p>If an explicit DURATION is not specified, the effective duration of each
     * returned period is derived from the DTSTART and DTEND or DUE properties.
     * If the component has no DURATION, DTEND or DUE, the effective duration is set
     * to PT0S</p>
     *
     * NOTE: As a component may be defined in terms of floating date-time values (i.e. without a specific
     * timezone), when calculating a recurrence set we must explicitly provide an applicable timezone
     * for calculations.
     *
     * @param period a range that defines the boundary for calculations
     * @return a list of periods representing component occurrences within the specified boundary
     */
    public final <T extends Temporal> Set<Period<T>> calculateRecurrenceSet(final Period<T> period) {

        final Set<Period<T>> recurrenceSet = new TreeSet<>();

        final Optional<DtStart<T>> start = getProperty(Property.DTSTART);
        Optional<DateProperty<T>> end = getProperty(Property.DTEND);
        if (!end.isPresent()) {
            end = getProperty(Property.DUE);
        }
        Optional<Duration> duration = getProperty(Property.DURATION);

        // if no start date specified return empty list..
        if (!start.isPresent()) {
            return Collections.emptySet();
        }

        // if an explicit event duration is not specified, derive a value for recurring
        // periods from the end date..
        TemporalAmount rDuration;
        // if no end or duration specified, end date equals start date..
        if (!end.isPresent() && !duration.isPresent()) {
            rDuration = java.time.Duration.ZERO;
        } else if (!duration.isPresent()) {
            rDuration = TemporalAmountAdapter.between(start.get().getDate(), end.get().getDate()).getDuration();
        } else {
            rDuration = duration.get().getDuration();
        }

        // add recurrence dates..
        List<Property> rDates = getProperties(Property.RDATE);
        for (Property p : rDates) {
            Optional<Value> value = p.getParameter(Parameter.VALUE);
            if (value.equals(Optional.of(Value.PERIOD))) {
                recurrenceSet.addAll(((RDate<T>) p).getPeriods().orElse(Collections.emptySet()).parallelStream()
                        .filter(period::intersects).collect(Collectors.toList()));
            } else {
                recurrenceSet.addAll(((DateListProperty<T>) p).getDates().parallelStream()
                        .filter(period::includes).map(d -> new Period<>(d, rDuration)).collect(Collectors.toList()));
            }
        }

        // allow for recurrence rules that start prior to the specified period
        // but still intersect with it..
        final T startMinusDuration = (T) period.getStart().minus(rDuration);

        // add recurrence rules..
        List<Property> rRules = getProperties(Property.RRULE);
        if (!rRules.isEmpty()) {
            recurrenceSet.addAll(rRules.stream().map(r -> ((RRule) r).getRecur().getDates(start.get().getDate(),
                    startMinusDuration, period.getEnd())).flatMap(List<T>::stream)
                    .map(rruleDate -> new Period<T>(rruleDate, rDuration)).collect(Collectors.toList()));
        } else {
            // add initial instance if intersection with the specified period..
            Period<T> startPeriod;
            if (end.isPresent()) {
                startPeriod = new Period<>(start.get().getDate(), end.get().getDate());
            } else {
                /*
                 * PeS: Anniversary type has no DTEND nor DUR, define DUR
                 * locally, otherwise we get NPE
                 */
                startPeriod = duration.map(value -> new Period<>(start.get().getDate(), value.getDuration())).orElseGet(
                        () -> new Period<>(start.get().getDate(), new Duration(rDuration).getDuration()));
            }
            if (period.intersects(startPeriod)) {
                recurrenceSet.add(startPeriod);
            }
        }

        // subtract exception dates..
        List<Property> exDateProps = getProperties(Property.EXDATE);
        List<Temporal> exDates = exDateProps.stream().map(p -> ((DateListProperty<T>) p).getDates())
                .flatMap(List<T>::stream).collect(Collectors.toList());

        recurrenceSet.removeIf(recurrence -> exDates.contains(recurrence.getStart()));

        // subtract exception rules..
        List<Property> exRules = getProperties(Property.EXRULE);
        List<Object> exRuleDates = exRules.stream().map(e -> ((ExRule) e).getRecur().getDates(start.get().getDate(),
                period)).flatMap(List<T>::stream).collect(Collectors.toList());

        recurrenceSet.removeIf(recurrence -> exRuleDates.contains(recurrence.getStart()));

        // set a link to the origin
        recurrenceSet.forEach( p -> p.setComponent(this));

        return recurrenceSet;
    }
}<|MERGE_RESOLUTION|>--- conflicted
+++ resolved
@@ -54,11 +54,7 @@
  *
  * @author Ben Fortuna
  */
-<<<<<<< HEAD
-public abstract class Component extends Content implements Serializable, PropertyContainer {
-=======
-public abstract class Component implements Serializable, PropertyContainer, FluentComponent {
->>>>>>> 805866f0
+public abstract class Component extends Content implements Serializable, PropertyContainer, FluentComponent {
 
     private static final long serialVersionUID = 4943193483665822201L;
 
@@ -186,17 +182,17 @@
     }
 
     @Override
-<<<<<<< HEAD
     public String getValue() {
         return properties.toString();
     }
 
     public <T extends Property> List<T> getProperties() {
         return PropertyContainer.super.getProperties();
-=======
+    }
+
+    @Override
     public <C extends Component> C getFluentTarget() {
         return (C) this;
->>>>>>> 805866f0
     }
 
     /**
