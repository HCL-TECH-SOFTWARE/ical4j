--- conflicted
+++ resolved
@@ -31,7 +31,6 @@
  */
 package net.fortuna.ical4j.model;
 
-<<<<<<< HEAD
 import net.fortuna.ical4j.model.parameter.Value;
 import net.fortuna.ical4j.model.property.*;
 import net.fortuna.ical4j.util.Strings;
@@ -39,9 +38,6 @@
 import org.apache.commons.lang3.builder.EqualsBuilder;
 import org.apache.commons.lang3.builder.HashCodeBuilder;
 
-=======
-import java.io.IOException;
->>>>>>> a554219a
 import java.io.Serializable;
 import java.net.URISyntaxException;
 import java.text.ParseException;
@@ -391,13 +387,9 @@
 
         recurrenceSet.removeIf(recurrence -> exRuleDates.contains(recurrence.getStart()));
 
-<<<<<<< HEAD
-        return new ArrayList<>(recurrenceSet);
-=======
         // set a link to the origin
         recurrenceSet.forEach( p -> p.setComponent(this));
-        
-        return recurrenceSet;
->>>>>>> a554219a
+
+        return new ArrayList<>(recurrenceSet);
     }
 }