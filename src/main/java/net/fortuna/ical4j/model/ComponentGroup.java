package net.fortuna.ical4j.model;

import net.fortuna.ical4j.filter.Filter;
import net.fortuna.ical4j.filter.HasPropertyRule;
import net.fortuna.ical4j.model.property.RecurrenceId;
import net.fortuna.ical4j.model.property.Uid;

import java.time.temporal.Temporal;
import java.util.*;
import java.util.function.Predicate;

/**
 * Support for operations applicable to a group of components. Typically this class is used to manage
 * component revisions (whereby each revision is a separate component), and the resulting output of
 * such group functions.
 *
 * Example - Find latest revision of an event:
 *
 * <pre>
 *     Calendar calendar = ...
 *     String uidString = ...
 *
 *     ComponentGroup<VEvent> group = new ComponentGroup(
 *          calendar.getComponents(Component.VEVENT),
 *          new Uid(uidString));
 *
 *     return group.getLatestRevision();
 * </pre>
 *
 * Created by fortuna on 20/07/2017.
 */
public class ComponentGroup<C extends Component> {

    private final List<C> components;

    private final Filter<C> componentFilter;

    public ComponentGroup(List<C> components, Uid uid) {
        this(components, uid, null);
    }

    public ComponentGroup(List<C> components, Uid uid, RecurrenceId recurrenceId) {
        this.components = components;

        Predicate<C> componentPredicate;
        if (recurrenceId != null) {
            componentPredicate = new HasPropertyRule<C>(uid).and(new HasPropertyRule<C>(recurrenceId));
        } else {
            componentPredicate = new HasPropertyRule<C>(uid);
        }
        componentFilter = new Filter<>(componentPredicate);
    }

    /**
     * Apply filter to all components to create a subset containing components
     * matching the specified UID.
     *
     * @return
     */
    public List<C> getRevisions() {
        return (List<C>) componentFilter.filter(components);
    }

    /**
     * Returns the latest component revision based on ascending sequence number and modified date.
     *
     * @return
     */
    public C getLatestRevision() {
        List<C> revisions = getRevisions();
        revisions.sort(new ComponentSequenceComparator());
        Collections.reverse(revisions);
        return revisions.iterator().next();
    }

    /**
     * Calculate all recurring periods for the specified date range. This method will take all
     * revisions into account when generating the set.
     *
     * @param period
     * @return
     *
     * @see Component#calculateRecurrenceSet(Period)
     */
    public <T extends Temporal> List<Period<T>> calculateRecurrenceSet(final Period<T> period) {
        // Use set to exclude duplicates..
        Set<Period<T>> periods = new HashSet<>();
        List<Component> replacements = new ArrayList<>();

        for (Component component : getRevisions()) {
            if (component.getProperties().getFirst(Property.RECURRENCE_ID).isPresent()) {
                replacements.add(component);
            } else {
                periods.addAll(component.calculateRecurrenceSet(period));
            }
        }

<<<<<<< HEAD
        List<Period<T>> finalPeriods = new ArrayList<>(periods);
        replacements.forEach(component -> calculateReplacements(period, component, finalPeriods));

        // Natural sort of final list..
        Collections.sort(finalPeriods);
        return finalPeriods;
    }
=======
        PeriodList finalPeriods = periods;
        replacements.forEach(component -> {
            RecurrenceId recurrenceId = component.getProperty(Property.RECURRENCE_ID);
            finalPeriods.removeIf(p -> p.getStart().equals(recurrenceId.getDate()));
            component.calculateRecurrenceSet(period).stream()
                    .filter(p -> p.getStart().equals(recurrenceId.getDate()))
                    .forEach(finalPeriods::add);
        });
>>>>>>> 1755e1c3

    private <T extends Temporal> void calculateReplacements(Period<T> period, Component component, List<Period<T>> finalPeriods) {
        Optional<RecurrenceId<?>> recurrenceId = component.getProperties().getFirst(Property.RECURRENCE_ID);
        if (recurrenceId.isPresent()) {
            List<Period<T>> match = finalPeriods.stream().filter(p -> p.getStart().equals(recurrenceId.get().getDate()))
                    .collect(Collectors.toList());
            finalPeriods.removeAll(match);
        }
        finalPeriods.addAll(component.calculateRecurrenceSet(period));
    }
}<|MERGE_RESOLUTION|>--- conflicted
+++ resolved
@@ -95,7 +95,6 @@
             }
         }
 
-<<<<<<< HEAD
         List<Period<T>> finalPeriods = new ArrayList<>(periods);
         replacements.forEach(component -> calculateReplacements(period, component, finalPeriods));
 
@@ -103,16 +102,6 @@
         Collections.sort(finalPeriods);
         return finalPeriods;
     }
-=======
-        PeriodList finalPeriods = periods;
-        replacements.forEach(component -> {
-            RecurrenceId recurrenceId = component.getProperty(Property.RECURRENCE_ID);
-            finalPeriods.removeIf(p -> p.getStart().equals(recurrenceId.getDate()));
-            component.calculateRecurrenceSet(period).stream()
-                    .filter(p -> p.getStart().equals(recurrenceId.getDate()))
-                    .forEach(finalPeriods::add);
-        });
->>>>>>> 1755e1c3
 
     private <T extends Temporal> void calculateReplacements(Period<T> period, Component component, List<Period<T>> finalPeriods) {
         Optional<RecurrenceId<?>> recurrenceId = component.getProperties().getFirst(Property.RECURRENCE_ID);
