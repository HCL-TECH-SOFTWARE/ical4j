/**
 * Copyright (c) 2012, Ben Fortuna
 * All rights reserved.
 *
 * Redistribution and use in source and binary forms, with or without
 * modification, are permitted provided that the following conditions
 * are met:
 *
 *  o Redistributions of source code must retain the above copyright
 * notice, this list of conditions and the following disclaimer.
 *
 *  o Redistributions in binary form must reproduce the above copyright
 * notice, this list of conditions and the following disclaimer in the
 * documentation and/or other materials provided with the distribution.
 *
 *  o Neither the name of Ben Fortuna nor the names of any other contributors
 * may be used to endorse or promote products derived from this software
 * without specific prior written permission.
 *
 * THIS SOFTWARE IS PROVIDED BY THE COPYRIGHT HOLDERS AND CONTRIBUTORS
 * "AS IS" AND ANY EXPRESS OR IMPLIED WARRANTIES, INCLUDING, BUT NOT
 * LIMITED TO, THE IMPLIED WARRANTIES OF MERCHANTABILITY AND FITNESS FOR
 * A PARTICULAR PURPOSE ARE DISCLAIMED. IN NO EVENT SHALL THE COPYRIGHT OWNER OR
 * CONTRIBUTORS BE LIABLE FOR ANY DIRECT, INDIRECT, INCIDENTAL, SPECIAL,
 * EXEMPLARY, OR CONSEQUENTIAL DAMAGES (INCLUDING, BUT NOT LIMITED TO,
 * PROCUREMENT OF SUBSTITUTE GOODS OR SERVICES; LOSS OF USE, DATA, OR
 * PROFITS; OR BUSINESS INTERRUPTION) HOWEVER CAUSED AND ON ANY THEORY OF
 * LIABILITY, WHETHER IN CONTRACT, STRICT LIABILITY, OR TORT (INCLUDING
 * NEGLIGENCE OR OTHERWISE) ARISING IN ANY WAY OUT OF THE USE OF THIS
 * SOFTWARE, EVEN IF ADVISED OF THE POSSIBILITY OF SUCH DAMAGE.
 */
package net.fortuna.ical4j.model;

import net.fortuna.ical4j.model.component.CalendarComponent;
import net.fortuna.ical4j.model.component.VTimeZone;
import net.fortuna.ical4j.model.parameter.TzId;
import net.fortuna.ical4j.model.property.*;
import net.fortuna.ical4j.util.Strings;
import net.fortuna.ical4j.validate.AbstractCalendarValidatorFactory;
import net.fortuna.ical4j.validate.ValidationException;
import net.fortuna.ical4j.validate.ValidationResult;
import net.fortuna.ical4j.validate.Validator;
import org.apache.commons.lang3.builder.EqualsBuilder;
import org.apache.commons.lang3.builder.HashCodeBuilder;
import org.jooq.lambda.Unchecked;

import java.io.Serializable;
import java.nio.charset.Charset;
import java.util.*;
import java.util.stream.Collectors;

/**
 * $Id$ [Apr 5, 2004]
 *
 * Defines an iCalendar calendar.
 * 
 * <pre>
 *    4.6 Calendar Components
 *    
 *       The body of the iCalendar object consists of a sequence of calendar
 *       properties and one or more calendar components. The calendar
 *       properties are attributes that apply to the calendar as a whole. The
 *       calendar components are collections of properties that express a
 *       particular calendar semantic. For example, the calendar component can
 *       specify an event, a to-do, a journal entry, time zone information, or
 *       free/busy time information, or an alarm.
 *    
 *       The body of the iCalendar object is defined by the following
 *       notation:
 *    
 *         icalbody   = calprops component
 *    
 *         calprops   = 2*(
 *    
 *                    ; 'prodid' and 'version' are both REQUIRED,
 *                    ; but MUST NOT occur more than once
 *    
 *                    prodid /version /
 *    
 *                    ; 'calscale' and 'method' are optional,
 *                    ; but MUST NOT occur more than once
 *    
 *                    calscale        /
 *                    method          /
 *    
 *                    x-prop
 *    
 *                    )
 *    
 *         component  = 1*(eventc / todoc / journalc / freebusyc /
 *                    / timezonec / iana-comp / x-comp)
 *    
 *         iana-comp  = &quot;BEGIN&quot; &quot;:&quot; iana-token CRLF
 *    
 *                      1*contentline
 *    
 *                      &quot;END&quot; &quot;:&quot; iana-token CRLF
 *    
 *         x-comp     = &quot;BEGIN&quot; &quot;:&quot; x-name CRLF
 *    
 *                      1*contentline
 *    
 *                      &quot;END&quot; &quot;:&quot; x-name CRLF
 * </pre>
 * 
 * Example 1 - Creating a new calendar:
 * 
 * <pre><code>
 * Calendar calendar = new Calendar();
 * calendar.add(new ProdId(&quot;-//Ben Fortuna//iCal4j 1.0//EN&quot;));
 * calendar.add(Version.VERSION_2_0);
 * calendar.add(CalScale.GREGORIAN);
 * 
 * // Add events, etc..
 * </code></pre>
 * 
 * @author Ben Fortuna
 */
public class Calendar implements Serializable, PropertyContainer, ComponentContainer<CalendarComponent>,
    FluentCalendar {

    private static final long serialVersionUID = -1654118204678581940L;

    /**
     * Begin token.
     */
    public static final String BEGIN = "BEGIN";

    /**
     * Calendar token.
     */
    public static final String VCALENDAR = "VCALENDAR";

    /**
     * End token.
     */
    public static final String END = "END";

    private PropertyList properties;

    private ComponentList<CalendarComponent> components;

    private final Validator<Calendar> validator;

    /**
     * Default constructor.
     */
    public Calendar() {
        this(new PropertyList(), new ComponentList<>());
    }

    /**
     * Constructs a new calendar with no properties and the specified components.
     * @param components a list of components to add to the calendar
     */
    public Calendar(final ComponentList<CalendarComponent> components) {
        this(new PropertyList(), components);
    }

    /**
     * Initialise a Calendar object using the default configured validator.
     * @param properties a list of initial calendar properties
     * @param components a list of initial calendar components
     */
    public Calendar(PropertyList properties, ComponentList<CalendarComponent> components) {
        this(properties, components, AbstractCalendarValidatorFactory.getInstance().newInstance());
    }

    /**
     * Constructor.
     * @param p a list of properties
     * @param c a list of components
     * @param validator used to ensure the validity of the calendar instance
     */
    public Calendar(PropertyList p, ComponentList<CalendarComponent> c, Validator<Calendar> validator) {
        this.properties = p;
        this.components = c;
        this.validator = validator;
    }

    /**
     * Creates a shallow copy of the specified calendar.
     * @param c the calendar to copy
     */
    public Calendar(Calendar c) {
        this(c.properties, c.components);
    }

    /**
     * {@inheritDoc}
     */
    @Override
    public final String toString() {
        return BEGIN + ':' + VCALENDAR + Strings.LINE_SEPARATOR + properties + components + END + ':' + VCALENDAR +
                Strings.LINE_SEPARATOR;
    }

<<<<<<< HEAD
    public <C extends CalendarComponent> List<C> getComponents() {
        return ComponentContainer.super.getComponents();
=======
    @Override
    public Calendar getFluentTarget() {
        return this;
>>>>>>> ca3599ac
    }

    /**
     * @return Returns the underlying component list.
     */
    @Override
    public final ComponentList<CalendarComponent> getComponentList() {
        return components;
    }

    @Override
    public void setComponentList(ComponentList<CalendarComponent> components) {
        this.components = components;
    }

    public <T extends Property> List<T> getProperties() {
        return PropertyContainer.super.getProperties();
    }

    /**
     * @return Returns the underlying property list.
     */
    @Override
    public final PropertyList getPropertyList() {
        return properties;
    }

    @Override
    public void setPropertyList(PropertyList properties) {
        this.properties = properties;
    }

    /**
     * Perform validation on the calendar, its properties and its components in its current state.
     * @throws ValidationException where the calendar is not in a valid state
     */
    public ValidationResult validate() throws ValidationException {
        return validate(true);
    }

    /**
     * Perform validation on the calendar in its current state.
     * @param recurse indicates whether to validate the calendar's properties and components
     * @throws ValidationException where the calendar is not in a valid state
     */
    public ValidationResult validate(final boolean recurse) throws ValidationException {
        ValidationResult result = validator.validate(this);
        if (recurse) {
            result = result.merge(validateProperties());
            result = result.merge(validateComponents());
        }
        return result;
    }

    /**
     * Invoke validation on the calendar properties in its current state.
     * @throws ValidationException where any of the calendar properties is not in a valid state
     */
    private ValidationResult validateProperties() throws ValidationException {
        ValidationResult result = new ValidationResult();
        for (final Property property : getProperties()) {
            result = result.merge(property.validate());
        }
        return result;
    }

    /**
     * Invoke validation on the calendar components in its current state.
     * @throws ValidationException where any of the calendar components is not in a valid state
     */
    private ValidationResult validateComponents() throws ValidationException {
        ValidationResult result = new ValidationResult();
        Optional<Method> method = getProperty(Property.METHOD);
        if (method.isPresent()) {
            for (CalendarComponent c : getComponents()) {
                result = result.merge(c.validate(method.get()));
            }
        } else {
            for (CalendarComponent c : getComponents()) {
                result = result.merge(c.validate());
            }
        }
        return result;
    }

    /**
     * Creates a deep copy of the calendar.
     * @return a new calendar instance that protects against mutation of the source calendar
     */
    public final Calendar copy() {
        return new Calendar(
                new PropertyList(getProperties().parallelStream()
                        .map(Unchecked.function(Property::copy)).collect(Collectors.toList())),
                new ComponentList<>(getComponents().parallelStream()
                    .map(Unchecked.function(c -> (CalendarComponent) c.copy())).collect(Collectors.toList())));
    }

    /**
     * Merge all properties and components from the specified calendar with this instance.
     * Note that the merge process is not very sophisticated, and may result in invalid calendar
     * data (e.g. multiple properties of a type that should only be specified once).
     * @param c2 the second calendar to merge
     * @return a Calendar instance containing all properties and components from both of the specified calendars
     */
    public Calendar merge(final Calendar c2) {
        List<Property> mergedProperties = new ArrayList<>();
        List<CalendarComponent> mergedComponents = new ArrayList<>();
        mergedProperties.addAll(getProperties());
        for (final Property p : c2.getProperties()) {
            if (!mergedProperties.contains(p)) {
                mergedProperties.add(p);
            }
        }
        mergedComponents.addAll(getComponents());
        for (final CalendarComponent c : c2.getComponents()) {
            if (!mergedComponents.contains(c)) {
                mergedComponents.add(c);
            }
        }
        return new Calendar(new PropertyList(mergedProperties),
                new ComponentList<>(mergedComponents));
    }

    /**
     * Splits a calendar object into distinct calendar objects for unique identifiers (UID).
     * @return an array of calendar objects
     */
    public Calendar[] split() {
        // if calendar contains one component or less, or is composed entirely of timezone
        // definitions, return the original calendar unmodified..
        if (getComponents().size() <= 1
                || getComponents(Component.VTIMEZONE).size() == getComponents().size()) {
            return new Calendar[] {this};
        }

        final List<VTimeZone> timezoneList = getComponents(Component.VTIMEZONE);
        final IndexedComponentList<VTimeZone> timezones = new IndexedComponentList<>(
                timezoneList, Property.TZID);

        final Map<Uid, Calendar> calendars = new HashMap<Uid, Calendar>();
        for (final CalendarComponent c : getComponents()) {
            if (c instanceof VTimeZone) {
                continue;
            }

            final Optional<Uid> uid = c.getProperty(Property.UID);
            if (uid.isPresent()) {
                Calendar uidCal = calendars.get(uid.get());
                if (uidCal == null) {
                    // remove METHOD property for split calendars..
                    PropertyList splitProps = (PropertyList) getPropertyList().removeAll(Property.METHOD);
                    uidCal = new Calendar(splitProps, new ComponentList<>());
                    calendars.put(uid.get(), uidCal);
                }

                for (final Property p : c.getProperties()) {
                    final Optional<TzId> tzid = p.getParameter(Parameter.TZID);
                    if (tzid.isPresent()) {
                        final VTimeZone timezone = timezones.getComponent(tzid.get().getValue());
                        if (!uidCal.getComponents().contains(timezone)) {
                            uidCal.add(timezone);
                        }
                    }
                }
                uidCal.add(c);
            }
        }
        return calendars.values().toArray(new Calendar[0]);
    }

    /**
     * Returns a unique identifier as specified by components in the calendar instance.
     * @return the UID property
     * @throws ConstraintViolationException if zero or more than one unique identifier(s) is
     * found in the specified calendar
     */
    public Uid getUid() throws ConstraintViolationException {
        Uid uid = null;
        for (final Component c : components.getAll()) {
            for (final Property foundUid : c.getProperties(Property.UID)) {
                if (uid != null && !uid.equals(foundUid)) {
                    throw new ConstraintViolationException("More than one UID found in calendar");
                }
                uid = (Uid) foundUid;
            }
        }
        if (uid == null) {
            throw new ConstraintViolationException("Calendar must specify a single unique identifier (UID)");
        }
        return uid;
    }

    /**
     * Returns the mandatory prodid property.
     * @return the PRODID property, or null if property doesn't exist
     * @deprecated use {@link Calendar#getProperty(String)}
     */
    @Deprecated
    public final Optional<ProdId> getProductId() {
        return getProperty(Property.PRODID);
    }

    /**
     * Returns the mandatory version property.
     * @return the VERSION property, or null if property doesn't exist
     * @deprecated use {@link Calendar#getProperty(String)}
     */
    @Deprecated
    public final Optional<Version> getVersion() {
        return getProperty(Property.VERSION);
    }

    /**
     * Returns the optional calscale property.
     * @return the CALSCALE property, or null if property doesn't exist
     * @deprecated use {@link Calendar#getProperty(String)}
     */
    @Deprecated
    public final Optional<CalScale> getCalendarScale() {
        return getProperty(Property.CALSCALE);
    }

    /**
     * Returns the optional method property.
     * @return the METHOD property, or null if property doesn't exist
     * @deprecated use {@link Calendar#getProperty(String)}
     */
    @Deprecated
    public final Optional<Method> getMethod() {
        return getProperty(Property.METHOD);
    }

    /**
     * Returns an appropriate MIME Content-Type for the calendar object instance.
     * @param charset an optional encoding
     * @return a content type string
     */
    public String getContentType(Charset charset) {
        final StringBuilder b = new StringBuilder("text/calendar");

        final Optional<Method> method = getProperty(Property.METHOD);
        if (method.isPresent()) {
            b.append("; method=");
            b.append(method.get().getValue());
        }

        if (charset != null) {
            b.append("; charset=");
            b.append(charset);
        }
        return b.toString();
    }

    /**
     * {@inheritDoc}
     */
    @Override
    public final boolean equals(final Object arg0) {
        if (arg0 instanceof Calendar) {
            final Calendar calendar = (Calendar) arg0;
            return new EqualsBuilder().append(getProperties(), calendar.getProperties())
                .append(components, calendar.components).isEquals();
        }
        return super.equals(arg0);
    }

    /**
     * {@inheritDoc}
     */
    @Override
    public final int hashCode() {
        return new HashCodeBuilder().append(properties).append(components).toHashCode();
    }
}<|MERGE_RESOLUTION|>--- conflicted
+++ resolved
@@ -195,14 +195,13 @@
                 Strings.LINE_SEPARATOR;
     }
 
-<<<<<<< HEAD
+    @Override
+    public Calendar getFluentTarget() {
+        return this;
+    }
+
     public <C extends CalendarComponent> List<C> getComponents() {
         return ComponentContainer.super.getComponents();
-=======
-    @Override
-    public Calendar getFluentTarget() {
-        return this;
->>>>>>> ca3599ac
     }
 
     /**
