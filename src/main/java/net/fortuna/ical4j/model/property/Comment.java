--- conflicted
+++ resolved
@@ -116,22 +116,13 @@
             super(COMMENT);
         }
 
-<<<<<<< HEAD
+        @Override
         public Comment createProperty(final ParameterList parameters, final String value) {
             return new Comment(parameters, value);
         }
 
+        @Override
         public Comment createProperty() {
-=======
-        @Override
-        public Property createProperty(final ParameterList parameters, final String value)
-                throws IOException, URISyntaxException, ParseException {
-            return new Comment(parameters, value);
-        }
-
-        @Override
-        public Property createProperty() {
->>>>>>> dd18cf76
             return new Comment();
         }
     }
