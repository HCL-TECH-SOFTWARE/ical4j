/**
 * Copyright (c) 2012, Ben Fortuna
 * All rights reserved.
 *
 * Redistribution and use in source and binary forms, with or without
 * modification, are permitted provided that the following conditions
 * are met:
 *
 *  o Redistributions of source code must retain the above copyright
 * notice, this list of conditions and the following disclaimer.
 *
 *  o Redistributions in binary form must reproduce the above copyright
 * notice, this list of conditions and the following disclaimer in the
 * documentation and/or other materials provided with the distribution.
 *
 *  o Neither the name of Ben Fortuna nor the names of any other contributors
 * may be used to endorse or promote products derived from this software
 * without specific prior written permission.
 *
 * THIS SOFTWARE IS PROVIDED BY THE COPYRIGHT HOLDERS AND CONTRIBUTORS
 * "AS IS" AND ANY EXPRESS OR IMPLIED WARRANTIES, INCLUDING, BUT NOT
 * LIMITED TO, THE IMPLIED WARRANTIES OF MERCHANTABILITY AND FITNESS FOR
 * A PARTICULAR PURPOSE ARE DISCLAIMED. IN NO EVENT SHALL THE COPYRIGHT OWNER OR
 * CONTRIBUTORS BE LIABLE FOR ANY DIRECT, INDIRECT, INCIDENTAL, SPECIAL,
 * EXEMPLARY, OR CONSEQUENTIAL DAMAGES (INCLUDING, BUT NOT LIMITED TO,
 * PROCUREMENT OF SUBSTITUTE GOODS OR SERVICES; LOSS OF USE, DATA, OR
 * PROFITS; OR BUSINESS INTERRUPTION) HOWEVER CAUSED AND ON ANY THEORY OF
 * LIABILITY, WHETHER IN CONTRACT, STRICT LIABILITY, OR TORT (INCLUDING
 * NEGLIGENCE OR OTHERWISE) ARISING IN ANY WAY OUT OF THE USE OF THIS
 * SOFTWARE, EVEN IF ADVISED OF THE POSSIBILITY OF SUCH DAMAGE.
 */
package net.fortuna.ical4j.model.property;

import net.fortuna.ical4j.model.*;
import net.fortuna.ical4j.validate.PropertyValidator;
import net.fortuna.ical4j.validate.ValidationException;
import net.fortuna.ical4j.validate.ValidationRule;
import net.fortuna.ical4j.validate.Validator;

import static net.fortuna.ical4j.model.Parameter.*;
import static net.fortuna.ical4j.validate.ValidationRule.ValidationType.OneOrLess;

/**
 * $Id$
 * <p/>
 * Created: [Apr 6, 2004]
 * <p/>
 * Defines a LOCATION iCalendar component property.
 * <p/>
 * <pre>
 *     4.8.1.7 Location
 *
 *        Property Name: LOCATION
 *
 *        Purpose: The property defines the intended venue for the activity
 *        defined by a calendar component.
 *
 *        Value Type: TEXT
 *
 *        Property Parameters: Non-standard, alternate text representation and
 *        language property parameters can be specified on this property.
 *
 *        Conformance: This property can be specified in &quot;VEVENT&quot; or &quot;VTODO&quot;
 *        calendar component.
 *
 *        Description: Specific venues such as conference or meeting rooms may
 *        be explicitly specified using this property. An alternate
 *        representation may be specified that is a URI that points to
 *        directory information with more structured specification of the
 *        location. For example, the alternate representation may specify
 *        either an LDAP URI pointing to an LDAP server entry or a CID URI
 *        pointing to a MIME body part containing a vCard [RFC 2426] for the
 *        location.
 *
 *        Format Definition: The property is defined by the following notation:
 *
 *          location   = &quot;LOCATION locparam &quot;:&quot; text CRLF
 *
 *          locparam   = *(
 *
 *                     ; the following are optional,
 *                     ; but MUST NOT occur more than once
 *
 *                     (&quot;;&quot; altrepparam) / (&quot;;&quot; languageparam) /
 *
 *                     ; the following is optional,
 *                     ; and MAY occur more than once
 *
 *                     (&quot;;&quot; xparam)
 *
 *                     )
 *
 *        Example: The following are some examples of this property:
 *
 *          LOCATION:Conference Room - F123, Bldg. 002
 *
 *          LOCATION;ALTREP=&quot;http://xyzcorp.com/conf-rooms/f123.vcf&quot;:
 *           Conference Room - F123, Bldg. 002
 * </pre>
 *
 * @author Ben Fortuna
 */
public class Location extends Property implements Escapable {

    private static final long serialVersionUID = 8651881536125682401L;

    private String value;

    private final Validator<Location> validator = new PropertyValidator<>(
            new ValidationRule<>(OneOrLess, ALTREP, LANGUAGE, VVENUE));

    /**
     * Default constructor.
     */
    public Location() {
        super(LOCATION);
    }

    /**
     * @param aValue a value string for this component
     */
    public Location(final String aValue) {
        super(LOCATION);
        setValue(aValue);
    }

    /**
     * @param aList  a list of parameters for this component
     * @param aValue a value string for this component
     */
    public Location(final ParameterList aList, final String aValue) {
        super(LOCATION, aList);
        setValue(aValue);
    }

    /**
     * {@inheritDoc}
     */
    @Override
    public final void setValue(final String aValue) {
        this.value = aValue;
    }

    /**
     * {@inheritDoc}
     */
    @Override
    public final String getValue() {
        return value;
    }

    @Override
    public void validate() throws ValidationException {
        validator.validate(this);
    }

    @Override
    protected PropertyFactory<Location> newFactory() {
        return new Factory();
    }

    public static class Factory extends Content.Factory implements PropertyFactory<Location> {
        private static final long serialVersionUID = 1L;

        public Factory() {
            super(LOCATION);
        }

<<<<<<< HEAD
        public Location createProperty(final ParameterList parameters, final String value) {
            return new Location(parameters, value);
        }

        public Location createProperty() {
=======
        @Override
        public Property createProperty(final ParameterList parameters, final String value)
                throws IOException, URISyntaxException, ParseException {
            return new Location(parameters, value);
        }

        @Override
        public Property createProperty() {
>>>>>>> dd18cf76
            return new Location();
        }
    }

}<|MERGE_RESOLUTION|>--- conflicted
+++ resolved
@@ -166,22 +166,13 @@
             super(LOCATION);
         }
 
-<<<<<<< HEAD
+        @Override
         public Location createProperty(final ParameterList parameters, final String value) {
             return new Location(parameters, value);
         }
 
+        @Override
         public Location createProperty() {
-=======
-        @Override
-        public Property createProperty(final ParameterList parameters, final String value)
-                throws IOException, URISyntaxException, ParseException {
-            return new Location(parameters, value);
-        }
-
-        @Override
-        public Property createProperty() {
->>>>>>> dd18cf76
             return new Location();
         }
     }
