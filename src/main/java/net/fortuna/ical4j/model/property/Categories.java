/**
 * Copyright (c) 2012, Ben Fortuna
 * All rights reserved.
 *
 * Redistribution and use in source and binary forms, with or without
 * modification, are permitted provided that the following conditions
 * are met:
 *
 *  o Redistributions of source code must retain the above copyright
 * notice, this list of conditions and the following disclaimer.
 *
 *  o Redistributions in binary form must reproduce the above copyright
 * notice, this list of conditions and the following disclaimer in the
 * documentation and/or other materials provided with the distribution.
 *
 *  o Neither the name of Ben Fortuna nor the names of any other contributors
 * may be used to endorse or promote products derived from this software
 * without specific prior written permission.
 *
 * THIS SOFTWARE IS PROVIDED BY THE COPYRIGHT HOLDERS AND CONTRIBUTORS
 * "AS IS" AND ANY EXPRESS OR IMPLIED WARRANTIES, INCLUDING, BUT NOT
 * LIMITED TO, THE IMPLIED WARRANTIES OF MERCHANTABILITY AND FITNESS FOR
 * A PARTICULAR PURPOSE ARE DISCLAIMED. IN NO EVENT SHALL THE COPYRIGHT OWNER OR
 * CONTRIBUTORS BE LIABLE FOR ANY DIRECT, INDIRECT, INCIDENTAL, SPECIAL,
 * EXEMPLARY, OR CONSEQUENTIAL DAMAGES (INCLUDING, BUT NOT LIMITED TO,
 * PROCUREMENT OF SUBSTITUTE GOODS OR SERVICES; LOSS OF USE, DATA, OR
 * PROFITS; OR BUSINESS INTERRUPTION) HOWEVER CAUSED AND ON ANY THEORY OF
 * LIABILITY, WHETHER IN CONTRACT, STRICT LIABILITY, OR TORT (INCLUDING
 * NEGLIGENCE OR OTHERWISE) ARISING IN ANY WAY OUT OF THE USE OF THIS
 * SOFTWARE, EVEN IF ADVISED OF THE POSSIBILITY OF SUCH DAMAGE.
 */
package net.fortuna.ical4j.model.property;

import net.fortuna.ical4j.model.*;
import net.fortuna.ical4j.validate.PropertyValidator;
import net.fortuna.ical4j.validate.ValidationException;

import java.util.List;

/**
 * $Id$
 * <p/>
 * Created: [Apr 6, 2004]
 * <p/>
 * Defines a CATEGORIES iCalendar component property.
 * <pre>
 *     4.8.1.2 Categories
 *
 *        Property Name: CATEGORIES
 *
 *        Purpose: This property defines the categories for a calendar
 *        component.
 *
 *        Value Type: TEXT
 *
 *        Property Parameters: Non-standard and language property parameters
 *        can be specified on this property.
 *
 *        Conformance: The property can be specified within "VEVENT", "VTODO"
 *        or "VJOURNAL" calendar components.
 *
 *        Description: This property is used to specify categories or subtypes
 *        of the calendar component. The categories are useful in searching for
 *        a calendar component of a particular type and category. Within the
 *        "VEVENT", "VTODO" or "VJOURNAL" calendar components, more than one
 *        category can be specified as a list of categories separated by the
 *        COMMA character (US-ASCII decimal 44).
 *
 *        Format Definition: The property is defined by the following notation:
 *
 *          categories = "CATEGORIES" catparam ":" text *("," text)
 *                       CRLF
 *
 *          catparam   = *(
 *
 *                     ; the following is optional,
 *                     ; but MUST NOT occur more than once
 *
 *                     (";" languageparam ) /
 *
 *                     ; the following is optional,
 *                     ; and MAY occur more than once
 *
 *                     (";" xparam)
 *
 *                     )
 * </pre>
 *
 * @author benf
 */
public class Categories extends Property {

    private static final long serialVersionUID = -7769987073466681634L;

    private TextList categories;

<<<<<<< HEAD
    private static final Validator<Categories> validator = new PropertyValidator<>(new ValidationRule<>(OneOrLess, LANGUAGE));
=======
>>>>>>> 989a937e
    /**
     * Default constructor.
     */
    public Categories() {
        super(CATEGORIES);
        categories = new TextList();
    }

    /**
     * @param aValue a value string for this component
     */
    public Categories(final String aValue) {
        super(CATEGORIES);
        categories = new TextList(aValue);
    }

    /**
     * @param aList  a list of parameters for this component
     * @param aValue a value string for this component
     */
    public Categories(final ParameterList aList, final String aValue) {
        super(CATEGORIES, aList);
        categories = new TextList(aValue);
    }

    /**
     * @param cList a list of categories
     */
    public Categories(final TextList cList) {
        super(CATEGORIES);
        categories = cList;
    }

    /**
     * @param aList a list of parameters for this component
     * @param cList a list of categories
     */
    public Categories(final ParameterList aList, TextList cList) {
        super(CATEGORIES, aList);
        categories = cList;
    }

    public void addCategory(String category) {
        this.categories = categories.add(category);
    }

    public void removeCategory(String category) {
        this.categories = categories.remove(category);
    }

    /**
     * {@inheritDoc}
     */
    @Override
    public final void setValue(final String aValue) {
        categories = new TextList(aValue);
    }

    /**
     * @return Returns the categories.
     */
    public final List<String> getCategories() {
        return categories.getTexts();
    }

    /**
     * {@inheritDoc}
     */
    @Override
    public final String getValue() {
        return categories.toString();
    }

    @Override
    protected PropertyFactory<Categories> newFactory() {
        return new Factory();
    }

    public static class Factory extends Content.Factory implements PropertyFactory<Categories> {
        private static final long serialVersionUID = 1L;

        public Factory() {
            super(CATEGORIES);
        }

        @Override
        public Categories createProperty(final ParameterList parameters, final String value) {
            return new Categories(parameters, value);
        }

        @Override
        public Categories createProperty() {
            return new Categories();
        }
    }

    @Override
    public void validate() throws ValidationException {
        PropertyValidator.CATEGORIES.validate(this);
    }
}<|MERGE_RESOLUTION|>--- conflicted
+++ resolved
@@ -94,10 +94,6 @@
 
     private TextList categories;
 
-<<<<<<< HEAD
-    private static final Validator<Categories> validator = new PropertyValidator<>(new ValidationRule<>(OneOrLess, LANGUAGE));
-=======
->>>>>>> 989a937e
     /**
      * Default constructor.
      */
