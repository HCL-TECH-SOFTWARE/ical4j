--- conflicted
+++ resolved
@@ -107,13 +107,8 @@
             super(POSTALCODE);
         }
 
-<<<<<<< HEAD
+        @Override
         public Postalcode createProperty(final ParameterList parameters, final String value) {
-=======
-        @Override
-        public Postalcode createProperty(final ParameterList parameters, final String value)
-                throws IOException, URISyntaxException, ParseException {
->>>>>>> dd18cf76
             return new Postalcode(parameters, value);
         }
 
