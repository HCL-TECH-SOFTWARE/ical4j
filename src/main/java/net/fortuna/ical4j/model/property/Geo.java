--- conflicted
+++ resolved
@@ -257,22 +257,13 @@
             super(GEO);
         }
 
-<<<<<<< HEAD
+        @Override
         public Geo createProperty(final ParameterList parameters, final String value) {
             return new Geo(parameters, value);
         }
 
+        @Override
         public Geo createProperty() {
-=======
-        @Override
-        public Property createProperty(final ParameterList parameters, final String value)
-                throws IOException, URISyntaxException, ParseException {
-            return new Geo(parameters, value);
-        }
-
-        @Override
-        public Property createProperty() {
->>>>>>> dd18cf76
             return new Geo();
         }
     }
