--- conflicted
+++ resolved
@@ -159,22 +159,13 @@
             super(TZOFFSETFROM);
         }
 
-<<<<<<< HEAD
+        @Override
         public TzOffsetFrom createProperty(final ParameterList parameters, final String value) {
             return new TzOffsetFrom(parameters, value);
         }
 
+        @Override
         public TzOffsetFrom createProperty() {
-=======
-        @Override
-        public Property createProperty(final ParameterList parameters, final String value)
-                throws IOException, URISyntaxException, ParseException {
-            return new TzOffsetFrom(parameters, value);
-        }
-
-        @Override
-        public Property createProperty() {
->>>>>>> 53de2ac9
             return new TzOffsetFrom();
         }
     }
