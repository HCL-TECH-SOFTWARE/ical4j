/**
 * Copyright (c) 2012, Ben Fortuna
 * All rights reserved.
 *
 * Redistribution and use in source and binary forms, with or without
 * modification, are permitted provided that the following conditions
 * are met:
 *
 *  o Redistributions of source code must retain the above copyright
 * notice, this list of conditions and the following disclaimer.
 *
 *  o Redistributions in binary form must reproduce the above copyright
 * notice, this list of conditions and the following disclaimer in the
 * documentation and/or other materials provided with the distribution.
 *
 *  o Neither the name of Ben Fortuna nor the names of any other contributors
 * may be used to endorse or promote products derived from this software
 * without specific prior written permission.
 *
 * THIS SOFTWARE IS PROVIDED BY THE COPYRIGHT HOLDERS AND CONTRIBUTORS
 * "AS IS" AND ANY EXPRESS OR IMPLIED WARRANTIES, INCLUDING, BUT NOT
 * LIMITED TO, THE IMPLIED WARRANTIES OF MERCHANTABILITY AND FITNESS FOR
 * A PARTICULAR PURPOSE ARE DISCLAIMED. IN NO EVENT SHALL THE COPYRIGHT OWNER OR
 * CONTRIBUTORS BE LIABLE FOR ANY DIRECT, INDIRECT, INCIDENTAL, SPECIAL,
 * EXEMPLARY, OR CONSEQUENTIAL DAMAGES (INCLUDING, BUT NOT LIMITED TO,
 * PROCUREMENT OF SUBSTITUTE GOODS OR SERVICES; LOSS OF USE, DATA, OR
 * PROFITS; OR BUSINESS INTERRUPTION) HOWEVER CAUSED AND ON ANY THEORY OF
 * LIABILITY, WHETHER IN CONTRACT, STRICT LIABILITY, OR TORT (INCLUDING
 * NEGLIGENCE OR OTHERWISE) ARISING IN ANY WAY OUT OF THE USE OF THIS
 * SOFTWARE, EVEN IF ADVISED OF THE POSSIBILITY OF SUCH DAMAGE.
 */
package net.fortuna.ical4j.model.property;

import net.fortuna.ical4j.model.*;
import net.fortuna.ical4j.validate.PropertyValidator;
import net.fortuna.ical4j.validate.ValidationException;
import net.fortuna.ical4j.validate.ValidationRule;
import net.fortuna.ical4j.validate.Validator;

<<<<<<< HEAD
import java.util.List;
=======
import java.io.IOException;
import java.net.URISyntaxException;
import java.text.ParseException;
>>>>>>> f566acdd

import static java.util.Collections.singletonList;
import static net.fortuna.ical4j.model.Parameter.ALTREP;
import static net.fortuna.ical4j.model.Parameter.LANGUAGE;
import static net.fortuna.ical4j.validate.ValidationRule.ValidationType.OneOrLess;

/**
 * $Id$
 * <p/>
 * Created: [Apr 6, 2004]
 * <p/>
 * Defines a RESOURCES iCalendar component property.
 *
 * @author benf
 */
public class Resources extends Property {

    private static final long serialVersionUID = -848562477226746807L;

    private TextList resources;

<<<<<<< HEAD
    private final Validator<Resources> validator = new PropertyValidator<>(
            new ValidationRule<>(OneOrLess, ALTREP, LANGUAGE));
=======
    private static final Validator<Property> validator = new PropertyValidator(singletonList(
            new ValidationRule(OneOrLess, ALTREP, LANGUAGE)));
>>>>>>> f566acdd

    /**
     * Default constructor.
     */
    public Resources() {
        super(RESOURCES);
        resources = new TextList();
    }

    /**
     * @param aList  a list of parameters for this component
     * @param aValue a value string for this component
     */
    public Resources(final ParameterList aList, final String aValue) {
        super(RESOURCES, aList);
        setValue(aValue);
    }

    /**
     * @param rList a list of resources
     */
    public Resources(final List<String> rList) {
        super(RESOURCES);
        resources = new TextList(rList);
    }

    /**
     * @param aList a list of parameters for this component
     * @param rList a list of resources
     */
    public Resources(final ParameterList aList, final List<String> rList) {
        super(RESOURCES, aList);
        resources = new TextList(rList);
    }

    /**
     * @return Returns the resources.
     */
    public final List<String> getResources() {
        return resources.getTexts();
    }

    /**
     * {@inheritDoc}
     */
    @Override
    public final void setValue(final String aValue) {
        resources = new TextList(aValue);
    }

    /**
     * {@inheritDoc}
     */
    @Override
    public final String getValue() {
        return resources.toString();
    }

    @Override
    public void validate() throws ValidationException {
        validator.validate(this);
    }

    @Override
    protected PropertyFactory<Resources> newFactory() {
        return new Factory();
    }

    public static class Factory extends Content.Factory implements PropertyFactory<Resources> {
        private static final long serialVersionUID = 1L;

        public Factory() {
            super(RESOURCES);
        }

        @Override
        public Resources createProperty(final ParameterList parameters, final String value) {
            return new Resources(parameters, value);
        }

        @Override
        public Resources createProperty() {
            return new Resources();
        }
    }

}<|MERGE_RESOLUTION|>--- conflicted
+++ resolved
@@ -37,13 +37,7 @@
 import net.fortuna.ical4j.validate.ValidationRule;
 import net.fortuna.ical4j.validate.Validator;
 
-<<<<<<< HEAD
 import java.util.List;
-=======
-import java.io.IOException;
-import java.net.URISyntaxException;
-import java.text.ParseException;
->>>>>>> f566acdd
 
 import static java.util.Collections.singletonList;
 import static net.fortuna.ical4j.model.Parameter.ALTREP;
@@ -65,13 +59,8 @@
 
     private TextList resources;
 
-<<<<<<< HEAD
-    private final Validator<Resources> validator = new PropertyValidator<>(
+    private static final Validator<Resources> validator = new PropertyValidator<>(
             new ValidationRule<>(OneOrLess, ALTREP, LANGUAGE));
-=======
-    private static final Validator<Property> validator = new PropertyValidator(singletonList(
-            new ValidationRule(OneOrLess, ALTREP, LANGUAGE)));
->>>>>>> f566acdd
 
     /**
      * Default constructor.
