--- conflicted
+++ resolved
@@ -42,11 +42,7 @@
 
 import java.net.URI;
 import java.net.URISyntaxException;
-<<<<<<< HEAD
-import java.util.Arrays;
-=======
 import java.text.ParseException;
->>>>>>> 989a937e
 
 /**
  * $Id$
@@ -191,26 +187,7 @@
      */
     @Override
     public final void validate() throws ValidationException {
-<<<<<<< HEAD
-
-        /*
-         * ; the following are optional, ; but MUST NOT occur more than once (";" cnparam) / (";" dirparam) / (";"
-         * sentbyparam) / (";" languageparam) /
-         */
-        Arrays.asList(Parameter.CN, Parameter.DIR, Parameter.SENT_BY,
-                Parameter.LANGUAGE).forEach(parameter ->
-                ParameterValidator.assertOneOrLess(parameter, getParameters().getAll()));
-
-        /* schedulestatus added for CalDAV scheduling
-         */
-        ParameterValidator.assertOneOrLess(Parameter.SCHEDULE_STATUS, getParameters().getAll());
-
-        /*
-         * ; the following is optional, ; and MAY occur more than once (";" xparam)
-         */
-=======
         PropertyValidator.ORGANIZER.validate(this);
->>>>>>> 989a937e
     }
 
     /**
