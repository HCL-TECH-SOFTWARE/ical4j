--- conflicted
+++ resolved
@@ -181,14 +181,8 @@
             super(ACTION);
         }
 
-<<<<<<< HEAD
+        @Override
         public Action createProperty(final ParameterList parameters, final String value) {
-=======
-        @Override
-        public Action createProperty(final ParameterList parameters, final String value)
-                throws IOException, URISyntaxException, ParseException {
-
->>>>>>> dd18cf76
             Action action;
             if (AUDIO.getValue().equals(value)) {
                 action = AUDIO;
