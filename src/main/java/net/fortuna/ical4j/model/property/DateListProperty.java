/**
 * Copyright (c) 2012, Ben Fortuna
 * All rights reserved.
 *
 * Redistribution and use in source and binary forms, with or without
 * modification, are permitted provided that the following conditions
 * are met:
 *
 *  o Redistributions of source code must retain the above copyright
 * notice, this list of conditions and the following disclaimer.
 *
 *  o Redistributions in binary form must reproduce the above copyright
 * notice, this list of conditions and the following disclaimer in the
 * documentation and/or other materials provided with the distribution.
 *
 *  o Neither the name of Ben Fortuna nor the names of any other contributors
 * may be used to endorse or promote products derived from this software
 * without specific prior written permission.
 *
 * THIS SOFTWARE IS PROVIDED BY THE COPYRIGHT HOLDERS AND CONTRIBUTORS
 * "AS IS" AND ANY EXPRESS OR IMPLIED WARRANTIES, INCLUDING, BUT NOT
 * LIMITED TO, THE IMPLIED WARRANTIES OF MERCHANTABILITY AND FITNESS FOR
 * A PARTICULAR PURPOSE ARE DISCLAIMED. IN NO EVENT SHALL THE COPYRIGHT OWNER OR
 * CONTRIBUTORS BE LIABLE FOR ANY DIRECT, INDIRECT, INCIDENTAL, SPECIAL,
 * EXEMPLARY, OR CONSEQUENTIAL DAMAGES (INCLUDING, BUT NOT LIMITED TO,
 * PROCUREMENT OF SUBSTITUTE GOODS OR SERVICES; LOSS OF USE, DATA, OR
 * PROFITS; OR BUSINESS INTERRUPTION) HOWEVER CAUSED AND ON ANY THEORY OF
 * LIABILITY, WHETHER IN CONTRACT, STRICT LIABILITY, OR TORT (INCLUDING
 * NEGLIGENCE OR OTHERWISE) ARISING IN ANY WAY OUT OF THE USE OF THIS
 * SOFTWARE, EVEN IF ADVISED OF THE POSSIBILITY OF SUCH DAMAGE.
 */
package net.fortuna.ical4j.model.property;

import net.fortuna.ical4j.model.*;
import net.fortuna.ical4j.model.parameter.TzId;
import net.fortuna.ical4j.model.parameter.Value;
import net.fortuna.ical4j.util.CompatibilityHints;
import net.fortuna.ical4j.validate.ValidationException;

import java.time.LocalDate;
import java.time.temporal.Temporal;
import java.util.List;
import java.util.Optional;
import java.util.stream.Collectors;

/**
 * $Id$
 * <p/>
 * Created on 11/08/2005
 * <p/>
 * Base class for properties with a list of dates as a value.
 *
 * Note that generics have been introduced as part of the migration to the new Java Date/Time API.
 * Date properties should now indicate the applicable {@link Temporal} type for the property.
 *
 * For example:
 *
 * <ul>
 *     <li>UTC-based properties should use {@link java.time.Instant} to represent UTC time</li>
 *     <li>Date-only properties should use {@link java.time.LocalDate} to represent a date value</li>
 *     <li>Date-time properties should use {@link java.time.ZonedDateTime} to represent a date-time value influenced by timezone rules</li>
 * </ul>
 *
 * @author Ben Fortuna
 */
public abstract class DateListProperty<T extends Temporal> extends Property {

    /**
     *
     */
    private static final long serialVersionUID = 5233773091972759919L;

    private final Value defaultValueParam;

    private DateList<T> dates;

    private transient TimeZoneRegistry timeZoneRegistry;

    /**
     * @param name the property name
     */
    public DateListProperty(final String name) {
        this(name, new DateList<>());
    }

    /**
     * @param name       the property name
     * @param parameters property parameters
     */
    public DateListProperty(final String name, final ParameterList parameters, Value defaultValueParam) {
        super(name, parameters);
        this.defaultValueParam = defaultValueParam;
    }

    /**
     * @param name  the property name
     * @param dates a list of initial dates for the property
     */
    public DateListProperty(final String name, final DateList<T> dates) {
        this(name, new ParameterList(), dates, Value.DATE_TIME);
    }

    /**
     * @param name       the property name
     * @param parameters property parameters
     * @param dates      a list of initial dates for the property
     */
    public DateListProperty(final String name, final ParameterList parameters, final DateList<T> dates,
                            Value defaultValueParam) {
        super(name, parameters);
        this.dates = dates;
        this.defaultValueParam = defaultValueParam;
    }

    /**
     * @return Returns the dates.
     */
    @SuppressWarnings("unchecked")
    public final List<T> getDates() {
        Optional<TzId> tzId = getParameters().getFirst(Parameter.TZID);
        if (tzId.isPresent()) {
            return dates.getDates().stream().map(date -> (T) TemporalAdapter.toLocalTime(
                    date, tzId.get().toZoneId(timeZoneRegistry))).collect(Collectors.toList());
        } else {
            return dates.getDates();
        }
    }

    /**
     * {@inheritDoc}
     */
<<<<<<< HEAD
    public void setValue(final String aValue) {
        Optional<TzId> tzId = getParameters().getFirst(Parameter.TZID);
        if (tzId.isPresent()) {
            dates = DateList.parse(aValue, tzId.get(), timeZoneRegistry);
        } else {
            dates = DateList.parse(aValue);
        }
=======
    @Override
    public void setValue(final String aValue) throws ParseException {
        dates = new DateList(aValue, getParameter(Parameter.VALUE),
                timeZone);
>>>>>>> dd18cf76
    }

    /**
     * {@inheritDoc}
     */
    @Override
    public String getValue() {
        Optional<TzId> tzId = getParameters().getFirst(Parameter.TZID);
        if (tzId.isPresent()) {
            return dates.toString(tzId.get().toZoneId(timeZoneRegistry));
        } else {
            return dates.toString();
        }
    }

    public void setTimeZoneRegistry(TimeZoneRegistry timeZoneRegistry) {
        this.timeZoneRegistry = timeZoneRegistry;
    }

    @Override
    public void validate() throws ValidationException {
        if (!CompatibilityHints.isHintEnabled(CompatibilityHints.KEY_RELAXED_VALIDATION)) {
            // Ensure date list is consistent with VALUE param..
            if (Value.DATE.equals(getParameters().getFirst(Parameter.VALUE).orElse(defaultValueParam))) {
                for (T t : dates.getDates()) {
                    if (!(t instanceof LocalDate)) {
                        throw new ValidationException("Mismatch between VALUE param and dates");
                    }
                }
            } else {
                for (T t : dates.getDates()) {
                    if (t instanceof LocalDate) {
                        throw new ValidationException("Mismatch between VALUE param and dates");
                    }
                }
            }
        }
<<<<<<< HEAD
=======
        dates.setUtc(utc);
        getParameters().remove(getParameter(Parameter.TZID));
    }

    /**
     * {@inheritDoc}
     */
    @Override
    public final Property copy() throws IOException, URISyntaxException, ParseException {
        final Property copy = super.copy();

        ((DateListProperty) copy).timeZone = timeZone;
        ((DateListProperty) copy).setValue(getValue());

        return copy;
>>>>>>> dd18cf76
    }
}<|MERGE_RESOLUTION|>--- conflicted
+++ resolved
@@ -129,7 +129,7 @@
     /**
      * {@inheritDoc}
      */
-<<<<<<< HEAD
+    @Override
     public void setValue(final String aValue) {
         Optional<TzId> tzId = getParameters().getFirst(Parameter.TZID);
         if (tzId.isPresent()) {
@@ -137,12 +137,6 @@
         } else {
             dates = DateList.parse(aValue);
         }
-=======
-    @Override
-    public void setValue(final String aValue) throws ParseException {
-        dates = new DateList(aValue, getParameter(Parameter.VALUE),
-                timeZone);
->>>>>>> dd18cf76
     }
 
     /**
@@ -180,23 +174,5 @@
                 }
             }
         }
-<<<<<<< HEAD
-=======
-        dates.setUtc(utc);
-        getParameters().remove(getParameter(Parameter.TZID));
-    }
-
-    /**
-     * {@inheritDoc}
-     */
-    @Override
-    public final Property copy() throws IOException, URISyntaxException, ParseException {
-        final Property copy = super.copy();
-
-        ((DateListProperty) copy).timeZone = timeZone;
-        ((DateListProperty) copy).setValue(getValue());
-
-        return copy;
->>>>>>> dd18cf76
     }
 }