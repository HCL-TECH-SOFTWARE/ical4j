/**
 * Copyright (c) 2012, Ben Fortuna
 * All rights reserved.
 *
 * Redistribution and use in source and binary forms, with or without
 * modification, are permitted provided that the following conditions
 * are met:
 *
 *  o Redistributions of source code must retain the above copyright
 * notice, this list of conditions and the following disclaimer.
 *
 *  o Redistributions in binary form must reproduce the above copyright
 * notice, this list of conditions and the following disclaimer in the
 * documentation and/or other materials provided with the distribution.
 *
 *  o Neither the name of Ben Fortuna nor the names of any other contributors
 * may be used to endorse or promote products derived from this software
 * without specific prior written permission.
 *
 * THIS SOFTWARE IS PROVIDED BY THE COPYRIGHT HOLDERS AND CONTRIBUTORS
 * "AS IS" AND ANY EXPRESS OR IMPLIED WARRANTIES, INCLUDING, BUT NOT
 * LIMITED TO, THE IMPLIED WARRANTIES OF MERCHANTABILITY AND FITNESS FOR
 * A PARTICULAR PURPOSE ARE DISCLAIMED. IN NO EVENT SHALL THE COPYRIGHT OWNER OR
 * CONTRIBUTORS BE LIABLE FOR ANY DIRECT, INDIRECT, INCIDENTAL, SPECIAL,
 * EXEMPLARY, OR CONSEQUENTIAL DAMAGES (INCLUDING, BUT NOT LIMITED TO,
 * PROCUREMENT OF SUBSTITUTE GOODS OR SERVICES; LOSS OF USE, DATA, OR
 * PROFITS; OR BUSINESS INTERRUPTION) HOWEVER CAUSED AND ON ANY THEORY OF
 * LIABILITY, WHETHER IN CONTRACT, STRICT LIABILITY, OR TORT (INCLUDING
 * NEGLIGENCE OR OTHERWISE) ARISING IN ANY WAY OUT OF THE USE OF THIS
 * SOFTWARE, EVEN IF ADVISED OF THE POSSIBILITY OF SUCH DAMAGE.
 */
package net.fortuna.ical4j.model.property;

import net.fortuna.ical4j.model.*;
import net.fortuna.ical4j.validate.ValidationException;

/**
 * $Id$
 * <p/>
 * Created: [Apr 6, 2004]
 * <p/>
 * Defines a METHOD iCalendar property.
 *
 * @author benf
 */
public class Method extends Property {

    private static final long serialVersionUID = 7220956532685378719L;

    /**
     * Used to publish a calendar entry to one or more Calendar Users. There is no interactivity between the publisher
     * and any other calendar user. An example might include a baseball team publishing its schedule to the public. [RFC
     * 2446]
     */
    public static final Method PUBLISH = new ImmutableMethod("PUBLISH");

    /**
     * Used to schedule a calendar entry with other Calendar Users. Requests are interactive in that they require the
     * receiver to respond using the Reply methods. Meeting Requests, Busy Time requests and the assignment of VTODOs to
     * other Calendar Users are all examples. Requests are also used by the "Organizer" to update the status of a
     * calendar entry. [RFC 2446]
     */
    public static final Method REQUEST = new ImmutableMethod("REQUEST");

    /**
     * A Reply is used in response to a Request to convey "Attendee" status to the "Organizer". Replies are commonly
     * used to respond to meeting and task requests. [RFC2446]
     */
    public static final Method REPLY = new ImmutableMethod("REPLY");

    /**
     * Add one or more instances to an existing VEVENT, VTODO, or VJOURNAL. [RFC 2446]
     */
    public static final Method ADD = new ImmutableMethod("ADD");

    /**
     * Cancel one or more instances of an existing VEVENT, VTODO, or VJOURNAL. [RFC 2446]
     */
    public static final Method CANCEL = new ImmutableMethod("CANCEL");

    /**
     * The Refresh method is used by an "Attendee" to request the latest version of a calendar entry. [RFC 2446]
     */
    public static final Method REFRESH = new ImmutableMethod("REFRESH");

    /**
     * The Counter method is used by an "Attendee" to negotiate a change in the calendar entry. Examples include the
     * request to change a proposed Event time or change the due date for a VTODO. [RFC 2446]
     */
    public static final Method COUNTER = new ImmutableMethod("COUNTER");

    /**
     * Used by the "Organizer" to decline the proposed counter-proprosal. [RFC 2446]
     */
    public static final Method DECLINE_COUNTER = new ImmutableMethod(
            "DECLINECOUNTER");

    /**
     * @author Ben Fortuna An immutable instance of Method.
     */
    private static final class ImmutableMethod extends Method implements ImmutableContent {

        private static final long serialVersionUID = 5332607957381969713L;

        private ImmutableMethod(final String value) {
            super(value);
        }

        @Override
        public void setValue(final String aValue) {
            throw new UnsupportedOperationException("Cannot modify constant instances");
        }

        @Override
        public ImmutableMethod add(Parameter parameter) {
            throwException();
            return null;
        }

        @Override
        public ImmutableMethod remove(Parameter parameter) {
            throwException();
            return null;
        }

        @Override
        public ImmutableMethod removeAll(String parameterName) {
            throwException();
            return null;
        }

        @Override
        public ImmutableMethod replace(Parameter parameter) {
            throwException();
            return null;
        }
    }

    private String value;

    /**
     * Default constructor.
     */
    public Method() {
        super(METHOD);
    }

    /**
     * @param aValue a value string for this component
     */
    public Method(final String aValue) {
        super(METHOD);
        this.value = aValue;
    }

    /**
     * @param aList  a list of parameters for this component
     * @param aValue a value string for this component
     */
    public Method(final ParameterList aList, final String aValue) {
        super(METHOD, aList);
        this.value = aValue;
    }

    /**
     * {@inheritDoc}
     */
    @Override
    public void setValue(final String aValue) {
        this.value = aValue;
    }

    /**
     * {@inheritDoc}
     */
    @Override
    public final String getValue() {
        return value;
    }

    @Override
    public void validate() throws ValidationException {

    }

    @Override
    protected PropertyFactory<Method> newFactory() {
        return new Factory();
    }

    public static class Factory extends Content.Factory implements PropertyFactory<Method> {
        private static final long serialVersionUID = 1L;

        public Factory() {
            super(METHOD);
        }

<<<<<<< HEAD
        public Method createProperty(final ParameterList parameters, final String value) {
=======
        @Override
        public Method createProperty(final ParameterList parameters, final String value)
                throws IOException, URISyntaxException, ParseException {
>>>>>>> dd18cf76

            Method method;
            if (ADD.getValue().equals(value)) {
                method = ADD;
            }
            else if (CANCEL.getValue().equals(value)) {
                method = CANCEL;
            }
            else if (COUNTER.getValue().equals(value)) {
                method = COUNTER;
            }
            else if (DECLINE_COUNTER.getValue().equals(value)) {
                method = DECLINE_COUNTER;
            }
            else if (PUBLISH.getValue().equals(value)) {
                method = PUBLISH;
            }
            else if (REFRESH.getValue().equals(value)) {
                method = REFRESH;
            }
            else if (REPLY.getValue().equals(value)) {
                method = REPLY;
            }
            else if (REQUEST.getValue().equals(value)) {
                method = REQUEST;
            } else {
                method = new Method(parameters, value);
            }
            return method;
        }

        @Override
        public Method createProperty() {
            return new Method();
        }
    }

}<|MERGE_RESOLUTION|>--- conflicted
+++ resolved
@@ -195,13 +195,8 @@
             super(METHOD);
         }
 
-<<<<<<< HEAD
+        @Override
         public Method createProperty(final ParameterList parameters, final String value) {
-=======
-        @Override
-        public Method createProperty(final ParameterList parameters, final String value)
-                throws IOException, URISyntaxException, ParseException {
->>>>>>> dd18cf76
 
             Method method;
             if (ADD.getValue().equals(value)) {
