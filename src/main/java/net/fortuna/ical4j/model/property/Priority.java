--- conflicted
+++ resolved
@@ -288,25 +288,7 @@
         }
 
         @Override
-<<<<<<< HEAD
         public Priority createProperty(final ParameterList parameters, final String value) {
-            Priority priority;
-            if (HIGH.getValue().equals(value)) {
-                priority = HIGH;
-            }
-            else if (MEDIUM.getValue().equals(value)) {
-                priority = MEDIUM;
-            }
-            else if (LOW.getValue().equals(value)) {
-                priority = LOW;
-            }
-            else if (UNDEFINED.getValue().equals(value)) {
-                priority = UNDEFINED;
-            } else {
-                priority = new Priority(parameters, value);
-=======
-        public Priority createProperty(final ParameterList parameters, final String value)
-                throws IOException, URISyntaxException, ParseException {
 
             if (parameters.isEmpty()) {
                 int level = Integer.parseInt(value);
@@ -316,7 +298,6 @@
                     case VALUE_MEDIUM: return MEDIUM;
                     case VALUE_LOW: return LOW;
                 }
->>>>>>> 4c2febf3
             }
             return new Priority(parameters, value);
         }
