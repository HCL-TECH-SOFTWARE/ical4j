--- conflicted
+++ resolved
@@ -277,14 +277,8 @@
             super(STATUS);
         }
 
-<<<<<<< HEAD
+        @Override
         public Status createProperty(final ParameterList parameters, final String value) {
-=======
-        @Override
-        public Status createProperty(final ParameterList parameters, final String value)
-                throws IOException, URISyntaxException, ParseException {
-
->>>>>>> 53de2ac9
             Status status;
             if (Status.VEVENT_CANCELLED.getValue().equals(value)) {
                 status = Status.VEVENT_CANCELLED;
