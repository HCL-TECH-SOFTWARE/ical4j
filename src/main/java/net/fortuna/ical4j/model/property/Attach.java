--- conflicted
+++ resolved
@@ -299,22 +299,13 @@
             super(ATTACH);
         }
 
-<<<<<<< HEAD
+        @Override
         public Attach createProperty(final ParameterList parameters, final String value) throws URISyntaxException {
             return new Attach(parameters, value);
         }
 
+        @Override
         public Attach createProperty() {
-=======
-        @Override
-        public Property createProperty(final ParameterList parameters, final String value)
-                throws IOException, URISyntaxException, ParseException {
-            return new Attach(parameters, value);
-        }
-
-        @Override
-        public Property createProperty() {
->>>>>>> dd18cf76
             return new Attach();
         }
     }
