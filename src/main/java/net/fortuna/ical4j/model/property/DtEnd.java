--- conflicted
+++ resolved
@@ -181,24 +181,14 @@
             super(DTEND);
         }
 
-<<<<<<< HEAD
+        @Override
         public DtEnd<T> createProperty(final ParameterList parameters, final String value) {
             return new DtEnd<>(parameters, value);
         }
 
+        @Override
         public DtEnd<T> createProperty() {
             return new DtEnd<>();
-=======
-        @Override
-        public Property createProperty(final ParameterList parameters, final String value)
-                throws IOException, URISyntaxException, ParseException {
-            return new DtEnd(parameters, value);
-        }
-
-        @Override
-        public Property createProperty() {
-            return new DtEnd();
->>>>>>> dd18cf76
         }
     }
 
