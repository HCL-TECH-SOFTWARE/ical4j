/**
 * Copyright (c) 2012, Ben Fortuna
 * All rights reserved.
 *
 * Redistribution and use in source and binary forms, with or without
 * modification, are permitted provided that the following conditions
 * are met:
 *
 *  o Redistributions of source code must retain the above copyright
 * notice, this list of conditions and the following disclaimer.
 *
 *  o Redistributions in binary form must reproduce the above copyright
 * notice, this list of conditions and the following disclaimer in the
 * documentation and/or other materials provided with the distribution.
 *
 *  o Neither the name of Ben Fortuna nor the names of any other contributors
 * may be used to endorse or promote products derived from this software
 * without specific prior written permission.
 *
 * THIS SOFTWARE IS PROVIDED BY THE COPYRIGHT HOLDERS AND CONTRIBUTORS
 * "AS IS" AND ANY EXPRESS OR IMPLIED WARRANTIES, INCLUDING, BUT NOT
 * LIMITED TO, THE IMPLIED WARRANTIES OF MERCHANTABILITY AND FITNESS FOR
 * A PARTICULAR PURPOSE ARE DISCLAIMED. IN NO EVENT SHALL THE COPYRIGHT OWNER OR
 * CONTRIBUTORS BE LIABLE FOR ANY DIRECT, INDIRECT, INCIDENTAL, SPECIAL,
 * EXEMPLARY, OR CONSEQUENTIAL DAMAGES (INCLUDING, BUT NOT LIMITED TO,
 * PROCUREMENT OF SUBSTITUTE GOODS OR SERVICES; LOSS OF USE, DATA, OR
 * PROFITS; OR BUSINESS INTERRUPTION) HOWEVER CAUSED AND ON ANY THEORY OF
 * LIABILITY, WHETHER IN CONTRACT, STRICT LIABILITY, OR TORT (INCLUDING
 * NEGLIGENCE OR OTHERWISE) ARISING IN ANY WAY OUT OF THE USE OF THIS
 * SOFTWARE, EVEN IF ADVISED OF THE POSSIBILITY OF SUCH DAMAGE.
 */
package net.fortuna.ical4j.model.property;

import net.fortuna.ical4j.model.*;
import net.fortuna.ical4j.transform.recurrence.Frequency;
import net.fortuna.ical4j.validate.ParameterValidator;
import net.fortuna.ical4j.validate.ValidationException;

import java.time.temporal.Temporal;

/**
 * $Id$
 * <p/>
 * Created: [Apr 6, 2004]
 * <p/>
 * Defines an RRULE iCalendar component property.
 *
 * @author benf
 */
public class RRule<T extends Temporal> extends Property {

    private static final long serialVersionUID = -9188265089143001164L;

    private Recur<T> recur;

    /**
     * Default constructor.
     */
    public RRule() {
        super(RRULE);
        recur = new Recur<>(Frequency.DAILY, 1);
    }

    /**
     * @param value a rule string
     */
    public RRule(String value) {
        super(RRULE);
        setValue(value);
    }

    /**
     * @param aList  a list of parameters for this component
     * @param aValue a value string for this component
     * @see Recur#Recur(String)
     */
    public RRule(final ParameterList aList, final String aValue) {
        super(RRULE, aList);
        setValue(aValue);
    }

    /**
     * @param aRecur a recurrence value
     */
    public RRule(final Recur<T> aRecur) {
        super(RRULE);
        recur = aRecur;
    }

    /**
     * @param aList  a list of parameters for this component
     * @param aRecur a recurrence value
     */
    public RRule(final ParameterList aList, final Recur<T> aRecur) {
        super(RRULE, aList);
        recur = aRecur;
    }

    /**
     * @return Returns the recur.
     */
    public final Recur<T> getRecur() {
        return recur;
    }

    /**
     * {@inheritDoc}
     */
<<<<<<< HEAD
    public final void setValue(final String aValue) {
        recur = new Recur<>(aValue);
=======
    @Override
    public final void setValue(final String aValue) throws ParseException {
        recur = new Recur(aValue);
>>>>>>> 53de2ac9
    }

    /**
     * {@inheritDoc}
     */
    @Override
    public final String getValue() {
        return getRecur().toString();
    }

    @Override
    public void validate() throws ValidationException {
        ParameterValidator.assertNone(Parameter.TZID, getParameters().getAll());
    }

    @Override
    protected PropertyFactory<RRule<T>> newFactory() {
        return new Factory<>();
    }

    public static class Factory<T extends Temporal> extends Content.Factory implements PropertyFactory<RRule<T>> {
        private static final long serialVersionUID = 1L;

        public Factory() {
            super(RRULE);
        }

<<<<<<< HEAD
        public RRule<T> createProperty(final ParameterList parameters, final String value) {
            return new RRule<>(parameters, value);
        }

        public RRule<T> createProperty() {
            return new RRule<>();
=======
        @Override
        public Property createProperty(final ParameterList parameters, final String value)
                throws IOException, URISyntaxException, ParseException {
            return new RRule(parameters, value);
        }

        @Override
        public Property createProperty() {
            return new RRule();
>>>>>>> 53de2ac9
        }
    }

}<|MERGE_RESOLUTION|>--- conflicted
+++ resolved
@@ -106,14 +106,9 @@
     /**
      * {@inheritDoc}
      */
-<<<<<<< HEAD
+    @Override
     public final void setValue(final String aValue) {
         recur = new Recur<>(aValue);
-=======
-    @Override
-    public final void setValue(final String aValue) throws ParseException {
-        recur = new Recur(aValue);
->>>>>>> 53de2ac9
     }
 
     /**
@@ -141,24 +136,14 @@
             super(RRULE);
         }
 
-<<<<<<< HEAD
+        @Override
         public RRule<T> createProperty(final ParameterList parameters, final String value) {
             return new RRule<>(parameters, value);
         }
 
+        @Override
         public RRule<T> createProperty() {
             return new RRule<>();
-=======
-        @Override
-        public Property createProperty(final ParameterList parameters, final String value)
-                throws IOException, URISyntaxException, ParseException {
-            return new RRule(parameters, value);
-        }
-
-        @Override
-        public Property createProperty() {
-            return new RRule();
->>>>>>> 53de2ac9
         }
     }
 
