--- conflicted
+++ resolved
@@ -95,12 +95,8 @@
     /**
      * {@inheritDoc}
      */
-<<<<<<< HEAD
+    @Override
     public final void setValue(final String aValue) {
-=======
-    @Override
-    public final void setValue(final String aValue) throws ParseException {
->>>>>>> dd18cf76
         recur = new Recur(aValue);
     }
 
@@ -136,22 +132,13 @@
             super(EXRULE);
         }
 
-<<<<<<< HEAD
+        @Override
         public ExRule createProperty(final ParameterList parameters, final String value) {
             return new ExRule(parameters, value);
         }
 
+        @Override
         public ExRule createProperty() {
-=======
-        @Override
-        public Property createProperty(final ParameterList parameters, final String value)
-                throws IOException, URISyntaxException, ParseException {
-            return new ExRule(parameters, value);
-        }
-
-        @Override
-        public Property createProperty() {
->>>>>>> dd18cf76
             return new ExRule();
         }
     }
