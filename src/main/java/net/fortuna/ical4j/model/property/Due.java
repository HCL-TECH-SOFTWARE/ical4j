/**
 * Copyright (c) 2012, Ben Fortuna
 * All rights reserved.
 *
 * Redistribution and use in source and binary forms, with or without
 * modification, are permitted provided that the following conditions
 * are met:
 *
 *  o Redistributions of source code must retain the above copyright
 * notice, this list of conditions and the following disclaimer.
 *
 *  o Redistributions in binary form must reproduce the above copyright
 * notice, this list of conditions and the following disclaimer in the
 * documentation and/or other materials provided with the distribution.
 *
 *  o Neither the name of Ben Fortuna nor the names of any other contributors
 * may be used to endorse or promote products derived from this software
 * without specific prior written permission.
 *
 * THIS SOFTWARE IS PROVIDED BY THE COPYRIGHT HOLDERS AND CONTRIBUTORS
 * "AS IS" AND ANY EXPRESS OR IMPLIED WARRANTIES, INCLUDING, BUT NOT
 * LIMITED TO, THE IMPLIED WARRANTIES OF MERCHANTABILITY AND FITNESS FOR
 * A PARTICULAR PURPOSE ARE DISCLAIMED. IN NO EVENT SHALL THE COPYRIGHT OWNER OR
 * CONTRIBUTORS BE LIABLE FOR ANY DIRECT, INDIRECT, INCIDENTAL, SPECIAL,
 * EXEMPLARY, OR CONSEQUENTIAL DAMAGES (INCLUDING, BUT NOT LIMITED TO,
 * PROCUREMENT OF SUBSTITUTE GOODS OR SERVICES; LOSS OF USE, DATA, OR
 * PROFITS; OR BUSINESS INTERRUPTION) HOWEVER CAUSED AND ON ANY THEORY OF
 * LIABILITY, WHETHER IN CONTRACT, STRICT LIABILITY, OR TORT (INCLUDING
 * NEGLIGENCE OR OTHERWISE) ARISING IN ANY WAY OUT OF THE USE OF THIS
 * SOFTWARE, EVEN IF ADVISED OF THE POSSIBILITY OF SUCH DAMAGE.
 */
package net.fortuna.ical4j.model.property;

import net.fortuna.ical4j.model.Content;
import net.fortuna.ical4j.model.ParameterList;
import net.fortuna.ical4j.model.PropertyFactory;
import net.fortuna.ical4j.model.TemporalAdapter;

import java.time.LocalDateTime;
import java.time.ZoneOffset;
import java.time.temporal.Temporal;

/**
 * $Id$
 * <p/>
 * Created: [Apr 6, 2004]
 * <p/>
 * Defines a DUE iCalendar component property.
 * <p/>
 * <pre>
 *     4.8.2.3 Date/Time Due
 *
 *        Property Name: DUE
 *
 *        Purpose: This property defines the date and time that a to-do is
 *        expected to be completed.
 *
 *        Value Type: The default value type is DATE-TIME. The value type can
 *        be set to a DATE value type.
 *
 *        Property Parameters: Non-standard, value data type, time zone
 *        identifier property parameters can be specified on this property.
 *
 *        Conformance: The property can be specified once in a &quot;VTODO&quot; calendar
 *        component.
 *
 *        Description: The value MUST be a date/time equal to or after the
 *        DTSTART value, if specified.
 *
 *        Format Definition: The property is defined by the following notation:
 *
 *          due        = &quot;DUE&quot; dueparam&quot;:&quot; dueval CRLF
 *
 *          dueparam   = *(
 *                     ; the following are optional,
 *                     ; but MUST NOT occur more than once
 *
 *                     (&quot;;&quot; &quot;VALUE&quot; &quot;=&quot; (&quot;DATE-TIME&quot; / &quot;DATE&quot;)) /
 *                     (&quot;;&quot; tzidparam) /
 *
 *                     ; the following is optional,
 *                     ; and MAY occur more than once
 *
 *                       *(&quot;;&quot; xparam)
 *
 *                     )
 *
 *
 *
 *          dueval     = date-time / date
 *          ;Value MUST match value type
 * </pre>
 *
 * @author Ben Fortuna
 */
public class Due<T extends Temporal> extends DateProperty<T> {

    private static final long serialVersionUID = -2965312347832730406L;

    /**
     * Creates a new instance initialised with the parsed value.
     *
     * @param value the DUE value string to parse
     * @throws java.time.format.DateTimeParseException where the specified string is not a valid DUE value representation
     */
    public Due(final String value) {
        super(DUE);
        setValue(value);
    }

    /**
     * @param aList  a list of parameters for this component
     * @param aValue a value string for this component
     * @throws java.time.format.DateTimeParseException when the specified string is not a valid date/date-time representation
     */
    public Due(final ParameterList aList, final String aValue) {
        super(DUE, aList);
        setValue(aValue);
    }

    /**
     * Constructor. Date or Date-Time format is determined based on the presence of a VALUE parameter.
     *
     * @param aDate a date
     */
    public Due(final T aDate) {
        super(DUE);
        setDate(aDate);
    }

    /**
     * Constructor. Date or Date-Time format is determined based on the presence of a VALUE parameter.
     *
     * @param aList a list of parameters for this component
     * @param aDate a date
     */
    public Due(final ParameterList aList, final T aDate) {
        super(DUE, aList);
        setDate(aDate);
    }

    @Override
    protected PropertyFactory<Due<T>> newFactory() {
        return new Factory<>();
    }

    public static class Factory<T extends Temporal> extends Content.Factory implements PropertyFactory<Due<T>> {
        private static final long serialVersionUID = 1L;

        public Factory() {
            super(DUE);
        }

<<<<<<< HEAD
        public Due<T> createProperty(final ParameterList parameters, final String value) {
            return new Due<>(parameters, value);
        }

        public Due<T> createProperty() {
            TemporalAdapter<T> now = TemporalAdapter.parse(LocalDateTime.now(ZoneOffset.UTC).toString());
            return new Due<>(now.getTemporal());
=======
        @Override
        public Property createProperty(final ParameterList parameters, final String value)
                throws IOException, URISyntaxException, ParseException {
            return new Due(parameters, value);
        }

        @Override
        public Property createProperty() {
            return new Due();
>>>>>>> dd18cf76
        }
    }

}<|MERGE_RESOLUTION|>--- conflicted
+++ resolved
@@ -151,25 +151,15 @@
             super(DUE);
         }
 
-<<<<<<< HEAD
+        @Override
         public Due<T> createProperty(final ParameterList parameters, final String value) {
             return new Due<>(parameters, value);
         }
 
+        @Override
         public Due<T> createProperty() {
             TemporalAdapter<T> now = TemporalAdapter.parse(LocalDateTime.now(ZoneOffset.UTC).toString());
             return new Due<>(now.getTemporal());
-=======
-        @Override
-        public Property createProperty(final ParameterList parameters, final String value)
-                throws IOException, URISyntaxException, ParseException {
-            return new Due(parameters, value);
-        }
-
-        @Override
-        public Property createProperty() {
-            return new Due();
->>>>>>> dd18cf76
         }
     }
 
