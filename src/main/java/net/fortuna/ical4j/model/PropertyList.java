/**
 * Copyright (c) 2012, Ben Fortuna
 * All rights reserved.
 *
 * Redistribution and use in source and binary forms, with or without
 * modification, are permitted provided that the following conditions
 * are met:
 *
 *  o Redistributions of source code must retain the above copyright
 * notice, this list of conditions and the following disclaimer.
 *
 *  o Redistributions in binary form must reproduce the above copyright
 * notice, this list of conditions and the following disclaimer in the
 * documentation and/or other materials provided with the distribution.
 *
 *  o Neither the name of Ben Fortuna nor the names of any other contributors
 * may be used to endorse or promote products derived from this software
 * without specific prior written permission.
 *
 * THIS SOFTWARE IS PROVIDED BY THE COPYRIGHT HOLDERS AND CONTRIBUTORS
 * "AS IS" AND ANY EXPRESS OR IMPLIED WARRANTIES, INCLUDING, BUT NOT
 * LIMITED TO, THE IMPLIED WARRANTIES OF MERCHANTABILITY AND FITNESS FOR
 * A PARTICULAR PURPOSE ARE DISCLAIMED. IN NO EVENT SHALL THE COPYRIGHT OWNER OR
 * CONTRIBUTORS BE LIABLE FOR ANY DIRECT, INDIRECT, INCIDENTAL, SPECIAL,
 * EXEMPLARY, OR CONSEQUENTIAL DAMAGES (INCLUDING, BUT NOT LIMITED TO,
 * PROCUREMENT OF SUBSTITUTE GOODS OR SERVICES; LOSS OF USE, DATA, OR
 * PROFITS; OR BUSINESS INTERRUPTION) HOWEVER CAUSED AND ON ANY THEORY OF
 * LIABILITY, WHETHER IN CONTRACT, STRICT LIABILITY, OR TORT (INCLUDING
 * NEGLIGENCE OR OTHERWISE) ARISING IN ANY WAY OUT OF THE USE OF THIS
 * SOFTWARE, EVEN IF ADVISED OF THE POSSIBILITY OF SUCH DAMAGE.
 */
package net.fortuna.ical4j.model;

import java.util.*;
import java.util.stream.Collectors;

/**
 * $Id$ [Apr 5, 2004]
 *
 * Accessor implementation for a list of iCalendar properties.
 * @author Ben Fortuna
 */
public class PropertyList implements ContentContainer<Property> {

    private final List<Property> properties;

    /**
     * Default constructor.
     */
    public PropertyList() {
        this(Collections.emptyList());
    }

    /**
     * Creates an unmodifiable copy of the specified property list.
     * @param properties a property list
     */
    
    public PropertyList(List<Property> properties) {
        this.properties = Collections.unmodifiableList(properties);
    }

    @Override
    public ContentContainer<Property> add(Property content) {
        List<Property> copy = new ArrayList<>(properties);
        copy.add(content);
        return new PropertyList(copy);
    }

    @Override
    public ContentContainer<Property> addAll(Collection<Property> content) {
        List<Property> copy = new ArrayList<>(properties);
        copy.addAll(content);
        return new PropertyList(copy);
    }

    @Override
    public ContentContainer<Property> remove(Property content) {
        List<Property> copy = new ArrayList<>(properties);
        if (copy.remove(content)) {
            return new PropertyList(copy);
        } else {
            return this;
        }
    }

    @Override
    public ContentContainer<Property> removeAll(String... name) {
        List<String> names = Arrays.asList(name);
        List<Property> copy = new ArrayList<>(properties);
        if (copy.removeIf(p -> names.contains(p.getName()))) {
            return new PropertyList(copy);
        } else {
            return this;
        }
    }

    @Override
    public ContentContainer<Property> replace(Property content) {
        List<Property> copy = new ArrayList<>(properties);
        copy.removeIf(p -> p.getName().equals(content.getName()));
        copy.add(content);
        return new PropertyList(copy);
    }

    @Override
    public List<Property> getAll() {
        return properties;
    }

    /**
     * {@inheritDoc}
     */
    @Override
    public final String toString() {
        return properties.stream().map(Property::toString).collect(Collectors.joining(""));
    }

    /**
     * Returns the first property of specified name.
     * @param aName name of property to return
     * @return a property or null if no matching property found
     *
     * @deprecated use {@link PropertyList#getFirst(String)}
     */
    @Deprecated
    public final <T extends Property> Optional<T> getProperty(final String aName) {
        return getFirst(aName);
    }

    /**
     * Returns a list of properties with the specified name.
     * @param name name of properties to return
     * @return a property list
     *
     * @deprecated use {@link PropertyList#get(String)}
     */
    @Deprecated
    public final List<Property> getProperties(final String name) {
        return get(name);
    }

<<<<<<< HEAD
    @Override
    public boolean equals(Object o) {
        if (this == o) return true;
        if (o == null || getClass() != o.getClass()) return false;
        PropertyList that = (PropertyList) o;
        return Objects.equals(properties, that.properties);
=======
    /**
     * Add a property to the list.
     * @param property the property to add
     * @return true
     * @see java.util.List#add(java.lang.Object)
     */
    @Override
    public final boolean add(final T property) {
        return super.add(property);
>>>>>>> 1f52049b
    }

    @Override
    public int hashCode() {
        return Objects.hash(properties);
    }
}<|MERGE_RESOLUTION|>--- conflicted
+++ resolved
@@ -140,24 +140,12 @@
         return get(name);
     }
 
-<<<<<<< HEAD
     @Override
     public boolean equals(Object o) {
         if (this == o) return true;
         if (o == null || getClass() != o.getClass()) return false;
         PropertyList that = (PropertyList) o;
         return Objects.equals(properties, that.properties);
-=======
-    /**
-     * Add a property to the list.
-     * @param property the property to add
-     * @return true
-     * @see java.util.List#add(java.lang.Object)
-     */
-    @Override
-    public final boolean add(final T property) {
-        return super.add(property);
->>>>>>> 1f52049b
     }
 
     @Override
