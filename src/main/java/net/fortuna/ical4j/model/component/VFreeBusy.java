/**
 * Copyright (c) 2012, Ben Fortuna
 * All rights reserved.
 *
 * Redistribution and use in source and binary forms, with or without
 * modification, are permitted provided that the following conditions
 * are met:
 *
 *  o Redistributions of source code must retain the above copyright
 * notice, this list of conditions and the following disclaimer.
 *
 *  o Redistributions in binary form must reproduce the above copyright
 * notice, this list of conditions and the following disclaimer in the
 * documentation and/or other materials provided with the distribution.
 *
 *  o Neither the name of Ben Fortuna nor the names of any other contributors
 * may be used to endorse or promote products derived from this software
 * without specific prior written permission.
 *
 * THIS SOFTWARE IS PROVIDED BY THE COPYRIGHT HOLDERS AND CONTRIBUTORS
 * "AS IS" AND ANY EXPRESS OR IMPLIED WARRANTIES, INCLUDING, BUT NOT
 * LIMITED TO, THE IMPLIED WARRANTIES OF MERCHANTABILITY AND FITNESS FOR
 * A PARTICULAR PURPOSE ARE DISCLAIMED. IN NO EVENT SHALL THE COPYRIGHT OWNER OR
 * CONTRIBUTORS BE LIABLE FOR ANY DIRECT, INDIRECT, INCIDENTAL, SPECIAL,
 * EXEMPLARY, OR CONSEQUENTIAL DAMAGES (INCLUDING, BUT NOT LIMITED TO,
 * PROCUREMENT OF SUBSTITUTE GOODS OR SERVICES; LOSS OF USE, DATA, OR
 * PROFITS; OR BUSINESS INTERRUPTION) HOWEVER CAUSED AND ON ANY THEORY OF
 * LIABILITY, WHETHER IN CONTRACT, STRICT LIABILITY, OR TORT (INCLUDING
 * NEGLIGENCE OR OTHERWISE) ARISING IN ANY WAY OUT OF THE USE OF THIS
 * SOFTWARE, EVEN IF ADVISED OF THE POSSIBILITY OF SUCH DAMAGE.
 */
package net.fortuna.ical4j.model.component;

import net.fortuna.ical4j.model.*;
import net.fortuna.ical4j.model.parameter.FbType;
import net.fortuna.ical4j.model.property.*;
import net.fortuna.ical4j.validate.ComponentValidator;
import net.fortuna.ical4j.validate.ValidationException;
import net.fortuna.ical4j.validate.ValidationRule;
import net.fortuna.ical4j.validate.Validator;
import org.threeten.extra.Interval;

import java.time.Instant;
import java.time.temporal.Temporal;
import java.time.temporal.TemporalAmount;
import java.util.*;

import static net.fortuna.ical4j.model.Property.*;
import static net.fortuna.ical4j.validate.ValidationRule.ValidationType.*;

/**
 * $Id$ [Apr 5, 2004]
 *
 * Defines an iCalendar VFREEBUSY component.
 *
 * <pre>
 *  4.6.4 Free/Busy Component
 *
 *     Component Name: VFREEBUSY
 *
 *     Purpose: Provide a grouping of component properties that describe
 *     either a request for free/busy time, describe a response to a request
 *     for free/busy time or describe a published set of busy time.
 *
 *     Formal Definition: A &quot;VFREEBUSY&quot; calendar component is defined by the
 *     following notation:
 *
 *       freebusyc  = &quot;BEGIN&quot; &quot;:&quot; &quot;VFREEBUSY&quot; CRLF
 *                    fbprop
 *                    &quot;END&quot; &quot;:&quot; &quot;VFREEBUSY&quot; CRLF
 *
 *       fbprop     = *(
 *
 *                  ; the following are optional,
 *                  ; but MUST NOT occur more than once
 *
 *                  contact / dtstart / dtend / duration / dtstamp /
 *                  organizer / uid / url /
 *
 *                  ; the following are optional,
 *                  ; and MAY occur more than once
 *
 *                  attendee / comment / freebusy / rstatus / x-prop
 *
 *                  )
 *
 *     Description: A &quot;VFREEBUSY&quot; calendar component is a grouping of
 *     component properties that represents either a request for, a reply to
 *     a request for free or busy time information or a published set of
 *     busy time information.
 *
 *     When used to request free/busy time information, the &quot;ATTENDEE&quot;
 *     property specifies the calendar users whose free/busy time is being
 *     requested; the &quot;ORGANIZER&quot; property specifies the calendar user who
 *     is requesting the free/busy time; the &quot;DTSTART&quot; and &quot;DTEND&quot;
 *     properties specify the window of time for which the free/busy time is
 *     being requested; the &quot;UID&quot; and &quot;DTSTAMP&quot; properties are specified to
 *     assist in proper sequencing of multiple free/busy time requests.
 *
 *     When used to reply to a request for free/busy time, the &quot;ATTENDEE&quot;
 *     property specifies the calendar user responding to the free/busy time
 *     request; the &quot;ORGANIZER&quot; property specifies the calendar user that
 *     originally requested the free/busy time; the &quot;FREEBUSY&quot; property
 *     specifies the free/busy time information (if it exists); and the
 *     &quot;UID&quot; and &quot;DTSTAMP&quot; properties are specified to assist in proper
 *     sequencing of multiple free/busy time replies.
 *
 *     When used to publish busy time, the &quot;ORGANIZER&quot; property specifies
 *     the calendar user associated with the published busy time; the
 *     &quot;DTSTART&quot; and &quot;DTEND&quot; properties specify an inclusive time window
 *     that surrounds the busy time information; the &quot;FREEBUSY&quot; property
 *     specifies the published busy time information; and the &quot;DTSTAMP&quot;
 *     property specifies the date/time that iCalendar object was created.
 *
 *     The &quot;VFREEBUSY&quot; calendar component cannot be nested within another
 *     calendar component. Multiple &quot;VFREEBUSY&quot; calendar components can be
 *     specified within an iCalendar object. This permits the grouping of
 *     Free/Busy information into logical collections, such as monthly
 *     groups of busy time information.
 *
 *     The &quot;VFREEBUSY&quot; calendar component is intended for use in iCalendar
 *     object methods involving requests for free time, requests for busy
 *     time, requests for both free and busy, and the associated replies.
 *
 *     Free/Busy information is represented with the &quot;FREEBUSY&quot; property.
 *     This property provides a terse representation of time periods. One or
 *     more &quot;FREEBUSY&quot; properties can be specified in the &quot;VFREEBUSY&quot;
 *     calendar component.
 *
 *     When present in a &quot;VFREEBUSY&quot; calendar component, the &quot;DTSTART&quot; and
 *     &quot;DTEND&quot; properties SHOULD be specified prior to any &quot;FREEBUSY&quot;
 *     properties. In a free time request, these properties can be used in
 *     combination with the &quot;DURATION&quot; property to represent a request for a
 *     duration of free time within a specified window of time.
 *
 *     The recurrence properties (&quot;RRULE&quot;, &quot;EXRULE&quot;, &quot;RDATE&quot;, &quot;EXDATE&quot;) are
 *     not permitted within a &quot;VFREEBUSY&quot; calendar component. Any recurring
 *     events are resolved into their individual busy time periods using the
 *     &quot;FREEBUSY&quot; property.
 *
 *     Example: The following is an example of a &quot;VFREEBUSY&quot; calendar
 *     component used to request free or busy time information:
 *
 *       BEGIN:VFREEBUSY
 *       ORGANIZER:MAILTO:jane_doe@host1.com
 *       ATTENDEE:MAILTO:john_public@host2.com
 *       DTSTART:19971015T050000Z
 *       DTEND:19971016T050000Z
 *       DTSTAMP:19970901T083000Z
 *       END:VFREEBUSY
 *
 *     The following is an example of a &quot;VFREEBUSY&quot; calendar component used
 *     to reply to the request with busy time information:
 *
 *       BEGIN:VFREEBUSY
 *       ORGANIZER:MAILTO:jane_doe@host1.com
 *       ATTENDEE:MAILTO:john_public@host2.com
 *       DTSTAMP:19970901T100000Z
 *       FREEBUSY;VALUE=PERIOD:19971015T050000Z/PT8H30M,
 *        19971015T160000Z/PT5H30M,19971015T223000Z/PT6H30M
 *       URL:http://host2.com/pub/busy/jpublic-01.ifb
 *       COMMENT:This iCalendar file contains busy time information for
 *         the next three months.
 *       END:VFREEBUSY
 *
 *     The following is an example of a &quot;VFREEBUSY&quot; calendar component used
 *     to publish busy time information.
 *
 *       BEGIN:VFREEBUSY
 *       ORGANIZER:jsmith@host.com
 *       DTSTART:19980313T141711Z
 *       DTEND:19980410T141711Z
 *       FREEBUSY:19980314T233000Z/19980315T003000Z
 *       FREEBUSY:19980316T153000Z/19980316T163000Z
 *       FREEBUSY:19980318T030000Z/19980318T040000Z
 *       URL:http://www.host.com/calendar/busytime/jsmith.ifb
 *       END:VFREEBUSY
 * </pre>
 *
 * Example 1 - Requesting all busy time slots for a given period:
 *
 * <pre><code>
 * // request all busy times between today and 1 week from now..
 * DateTime start = new DateTime();
 * DateTime end = new DateTime(start.getTime() + 1000 * 60 * 60 * 24 * 7);
 *
 * VFreeBusy request = new VFreeBusy(start, end);
 *
 * VFreeBusy reply = new VFreeBusy(request, calendar.getComponents());
 * </code></pre>
 *
 * Example 2 - Requesting all free time slots for a given period of at least the specified duration:
 *
 * <pre><code>
 * // request all free time between today and 1 week from now of
 * // duration 2 hours or more..
 * DateTime start = new DateTime();
 * DateTime end = new DateTime(start.getTime() + 1000 * 60 * 60 * 24 * 7);
 *
 * VFreeBusy request = new VFreeBusy(start, end, new Dur(0, 2, 0, 0));
 *
 * VFreeBusy response = new VFreeBusy(request, myCalendar.getComponents());
 * </code></pre>
 *
 * @author Ben Fortuna
 */
public class VFreeBusy extends CalendarComponent {

    private static final long serialVersionUID = 1046534053331139832L;

    private static final Map<Method, Validator<VFreeBusy>> methodValidators = new HashMap<>();
    static {
        methodValidators.put(Method.PUBLISH, new ComponentValidator<VFreeBusy>(new ValidationRule(OneOrMore, FREEBUSY),
                new ValidationRule(One, DTSTAMP, DTSTART, DTEND, ORGANIZER, UID),
                new ValidationRule(OneOrLess, URL),
                new ValidationRule(None, ATTENDEE, DURATION, REQUEST_STATUS)));
        methodValidators.put(Method.REPLY, new ComponentValidator(new ValidationRule(One, ATTENDEE, DTSTAMP, DTEND, DTSTART, ORGANIZER, UID),
                new ValidationRule(OneOrLess, URL),
                new ValidationRule(None, DURATION, SEQUENCE)));
        methodValidators.put(Method.REQUEST, new ComponentValidator(new ValidationRule(OneOrMore, ATTENDEE),
                new ValidationRule(One, DTEND, DTSTAMP, DTSTART, ORGANIZER, UID),
                new ValidationRule(None, FREEBUSY, DURATION, REQUEST_STATUS, URL)));
    }

    private final Validator<VFreeBusy> validator = new ComponentValidator<>(
            new ValidationRule<>(One, true, UID, DTSTAMP),
            new ValidationRule<>(OneOrLess, CONTACT, DTSTART, DTEND, DURATION, DTSTAMP, ORGANIZER, UID, URL),
            new ValidationRule<>(None, RRULE, EXRULE, RDATE, EXDATE)
        );

    /**
     * Default constructor.
     */
    public VFreeBusy() {
        this(true);
    }

    public VFreeBusy(boolean initialise) {
        super(VFREEBUSY);
        if (initialise) {
            add(new DtStamp());
        }
    }

    /**
     * Constructor.
     * @param properties a list of properties
     */
    public VFreeBusy(final PropertyList properties) {
        super(VFREEBUSY, properties);
    }

    /**
     * Constructs a new VFreeBusy instance with the specified start and end boundaries. This constructor should be used
     * for requesting busy time for a specified period.
     * @param start the starting boundary for the VFreeBusy
     * @param end the ending boundary for the VFreeBusy
     */
    public VFreeBusy(final Temporal start, final Temporal end) {
        this();

        // 4.8.2.4 Date/Time Start:
        //
        //    Within the "VFREEBUSY" calendar component, this property defines the
        //    start date and time for the free or busy time information. The time
        //    MUST be specified in UTC time.
        add(new DtStart<>(start));
        
        // 4.8.2.2 Date/Time End
        //
        //    Within the "VFREEBUSY" calendar component, this property defines the
        //    end date and time for the free or busy time information. The time
        //    MUST be specified in the UTC time format. The value MUST be later in
        //    time than the value of the "DTSTART" property.
        add(new DtEnd<>(end));
    }

    /**
     * Constructs a new VFreeBusy instance with the specified start and end boundaries. This constructor should be used
     * for requesting free time for a specified duration in given period defined by the start date and end date.
     * @param start the starting boundary for the VFreeBusy
     * @param end the ending boundary for the VFreeBusy
     * @param duration the length of the period being requested
     */
    public VFreeBusy(final Instant start, final Instant end, final TemporalAmount duration) {
        this();

        // 4.8.2.4 Date/Time Start:
        //
        //    Within the "VFREEBUSY" calendar component, this property defines the
        //    start date and time for the free or busy time information. The time
        //    MUST be specified in UTC time.
        add(new DtStart<>(start));
        
        // 4.8.2.2 Date/Time End
        //
        //    Within the "VFREEBUSY" calendar component, this property defines the
        //    end date and time for the free or busy time information. The time
        //    MUST be specified in the UTC time format. The value MUST be later in
        //    time than the value of the "DTSTART" property.
        add(new DtEnd<>(end));

        add(new Duration(duration));
    }

    /**
     * Constructs a new VFreeBusy instance representing a reply to the specified VFREEBUSY request according to the
     * specified list of components.
     * If the request argument has its duration set, then the result
     * represents a list of <em>free</em> times (that is, parameter FBTYPE
     * is set to FbType.FREE).
     * If the request argument does not have its duration set, then the result
     * represents a list of <em>busy</em> times.
     * @param request a VFREEBUSY request
     * @param components a component list used to initialise busy time
     * @throws ValidationException
     */
    public VFreeBusy(final VFreeBusy request, final List<CalendarComponent> components) {
        this();
        
        final DtStart<?> start;
        final DtEnd<?> end;

        start = request.getProperties().getRequired(DTSTART);
        end = request.getProperties().getRequired(DTEND);

        // ensure the request is valid..
        request.validate();

        final Optional<Duration> duration = request.getProperties().getFirst(DURATION);
        
        // 4.8.2.4 Date/Time Start:
        //
        //    Within the "VFREEBUSY" calendar component, this property defines the
        //    start date and time for the free or busy time information. The time
        //    MUST be specified in UTC time.
        add(new DtStart<>(start.getDate()));
        
        // 4.8.2.2 Date/Time End
        //
        //    Within the "VFREEBUSY" calendar component, this property defines the
        //    end date and time for the free or busy time information. The time
        //    MUST be specified in the UTC time format. The value MUST be later in
        //    time than the value of the "DTSTART" property.
        add(new DtEnd<>(end.getDate()));

        final Instant fbStart = Instant.from(start.getDate());
        final Instant fbEnd = Instant.from(end.getDate());
        FreeBusy fb;

        if (duration.isPresent()) {
            add(new Duration(duration.get().getDuration()));
            // Initialise with all free time of at least the specified duration..
            fb = new FreeTimeBuilder().start(fbStart).end(fbEnd).duration(duration.get().getDuration())
                .components(components).build();
        } else {
            // initialise with all busy time for the specified period..
            fb = new BusyTimeBuilder().start(fbStart).end(fbEnd)
                .components(components).build();
        }

        if (!fb.getPeriods().isEmpty()) {
            add(fb);
        }
    }

    /**
     * Create a FREEBUSY property representing the busy time for the specified component list. If the component is not
     * applicable to FREEBUSY time, or if the component is outside the bounds of the start and end dates, null is
     * returned. If no valid busy periods are identified in the component an empty FREEBUSY property is returned (i.e.
     * empty period list).
     */
    private static class BusyTimeBuilder {

        private Instant start;

        private Instant end;

        private List<CalendarComponent> components;

        public BusyTimeBuilder start(Instant start) {
            this.start = start;
            return this;
        }
        
        public BusyTimeBuilder end(Instant end) {
            this.end = end;
            return this;
        }
        
        public BusyTimeBuilder components(List<CalendarComponent> components) {
            this.components = components;
            return this;
        }

        public FreeBusy build() {
            // periods must be in UTC time for freebusy..
            final List<Period<Instant>> periods = getConsumedTime(components, new Period<>(start, end));
            periods.removeIf(period -> {
                // check if period outside bounds..
                return !period.intersects(new Period<>(start, end));
            });
            return new FreeBusy(periods);
        }
    }

    /**
     * Create a FREEBUSY property representing the free time available of the specified duration for the given list of
     * components. component. If the component is not applicable to FREEBUSY time, or if the component is outside the
     * bounds of the start and end dates, null is returned. If no valid busy periods are identified in the component an
     * empty FREEBUSY property is returned (i.e. empty period list).
     */
    private static class FreeTimeBuilder {

        private Instant start;

        private Instant end;
        
        private TemporalAmount duration;
        
        private List<CalendarComponent> components;

        public FreeTimeBuilder start(Instant start) {
            this.start = start;
            return this;
        }
        
        public FreeTimeBuilder end(Instant end) {
            this.end = end;
            return this;
        }

        private FreeTimeBuilder duration(TemporalAmount duration) {
            this.duration = duration;
            return this;
        }
        
        public FreeTimeBuilder components(List<CalendarComponent> components) {
            this.components = components;
            return this;
        }

        public FreeBusy build() {
            final List<Period<Instant>> periods = getConsumedTime(components, new Period<>(start, end));
            final Interval interval = Interval.of(start, end);
            // Add final consumed time to avoid special-case end-of-list processing
            periods.add(new Period<>(end, end));
            Instant lastPeriodEnd = start;

            List<Period<Instant>> freePeriods = new ArrayList<>();
            // where no time is consumed set the last period end as the range start..
            for (final Period<Instant> period : periods) {
                // check if period outside bounds.. or period intersects with the end of the range..
                if (interval.encloses(period.toInterval()) ||
                		(interval.overlaps(period.toInterval())
                                && Instant.from(period.getStart()).isAfter(Instant.from(interval.getStart())))) {
                    
                    // calculate duration between this period start and last period end..
                    final Duration freeDuration = new Duration(lastPeriodEnd, period.getStart());
                    if (new TemporalAmountComparator().compare(freeDuration.getDuration(), duration) >= 0) {
                        freePeriods.add(new Period<>(lastPeriodEnd, freeDuration.getDuration()));
                    }
                }
                
                if (Instant.from(period.getEnd()).isAfter(lastPeriodEnd)) {
                    lastPeriodEnd = Instant.from(period.getEnd());
                }
            }
            ParameterList fbParams = new ParameterList(Collections.singletonList(FbType.FREE));
            final FreeBusy fb = new FreeBusy(fbParams, freePeriods);
            return fb;
        }
    }

    /**
     * Creates a list of periods representing the time consumed by the specified list of components.
     * @param components
     * @return
     */
    private static <T extends Temporal> List<Period<T>> getConsumedTime(final List<CalendarComponent> components,
                                                                 final Period<T> range) {

        List<Period<T>> periods = new ArrayList<>();
        // only events consume time..
        components.stream().filter(c -> c.getName().equals(Component.VEVENT)).forEach(
                c -> periods.addAll(((VEvent) c).getConsumedTime(range, false)));
        return new ArrayList<>(new PeriodList(periods).normalise().getPeriods());
    }

    /**
     * {@inheritDoc}
     */
    @Override
    public final void validate(final boolean recurse) throws ValidationException {
        validator.validate(this);

        /*
         * ; the following are optional, ; but MUST NOT occur more than once contact / dtstart / dtend / duration /
         * dtstamp / organizer / uid / url /
         */

        /*
         * ; the following are optional, ; and MAY occur more than once attendee / comment / freebusy / rstatus / x-prop
         */

        /*
         * The recurrence properties ("RRULE", "EXRULE", "RDATE", "EXDATE") are not permitted within a "VFREEBUSY"
         * calendar component. Any recurring events are resolved into their individual busy time periods using the
         * "FREEBUSY" property.
         */

        // DtEnd value must be later in time that DtStart..
        final Optional<DtStart<?>> dtStart = getProperties().getFirst(DTSTART);
        
        // 4.8.2.4 Date/Time Start:
        //
        //    Within the "VFREEBUSY" calendar component, this property defines the
        //    start date and time for the free or busy time information. The time
        //    MUST be specified in UTC time.
        if (dtStart.isPresent() && !dtStart.get().isUtc()) {
            throw new ValidationException("DTSTART must be specified in UTC time");
        }
        
        final Optional<DtEnd<?>> dtEnd = getProperties().getFirst(DTEND);
        
        // 4.8.2.2 Date/Time End
        //
        //    Within the "VFREEBUSY" calendar component, this property defines the
        //    end date and time for the free or busy time information. The time
        //    MUST be specified in the UTC time format. The value MUST be later in
        //    time than the value of the "DTSTART" property.
        if (dtEnd.isPresent() && !dtEnd.get().isUtc()) {
            throw new ValidationException("DTEND must be specified in UTC time");
        }
        
        if (dtStart.isPresent() && dtEnd.isPresent()
                && !Instant.from(dtStart.get().getDate()).isBefore(Instant.from(dtEnd.get().getDate()))) {
            throw new ValidationException("Property [" + DTEND
                    + "] must be later in time than [" + DTSTART + "]");
        }

        if (recurse) {
            validateProperties();
        }
    }

    /**
     * Performs method-specific ITIP validation.
     * @param method the applicable method
     * @throws ValidationException where the component does not comply with RFC2446
     */
    public void validate(Method method) throws ValidationException {
        final Validator<VFreeBusy> validator = methodValidators.get(method);
        if (validator != null) {
            validator.validate(this);
        }
        else {
            super.validate(method);
        }
    }

    /**
     * @return the CONTACT property or null if not specified
     * @deprecated use {@link VFreeBusy#getProperty(String)}
     */
    @Deprecated
    public final Optional<Contact> getContact() {
        return getProperty(CONTACT);
    }

    /**
     * @return the DTSTART propery or null if not specified
     * @deprecated use {@link VFreeBusy#getProperty(String)}
     */
    @Deprecated
    public final Optional<DtStart<?>> getStartDate() {
        return getProperty(DTSTART);
    }

    /**
     * @return the DTEND property or null if not specified
     * @deprecated use {@link VFreeBusy#getProperty(String)}
     */
    @Deprecated
    public final Optional<DtEnd<?>> getEndDate() {
        return getProperty(DTEND);
    }

    /**
     * @return the DURATION property or null if not specified
     * @deprecated use {@link VFreeBusy#getProperty(String)}
     */
    @Deprecated
    public final Optional<Duration> getDuration() {
        return getProperty(DURATION);
    }

    /**
     * @return the DTSTAMP property or null if not specified
     * @deprecated use {@link VFreeBusy#getProperty(String)}
     */
    @Deprecated
    public final Optional<DtStamp> getDateStamp() {
        return getProperty(DTSTAMP);
    }

    /**
     * @return the ORGANIZER property or null if not specified
     * @deprecated use {@link VFreeBusy#getProperty(String)}
     */
    @Deprecated
    public final Optional<Organizer> getOrganizer() {
        return getProperty(ORGANIZER);
    }

    /**
     * @return the URL property or null if not specified
     * @deprecated use {@link VFreeBusy#getProperty(String)}
     */
    @Deprecated
    public final Optional<Url> getUrl() {
        return getProperty(URL);
    }

    /**
     * Returns the UID property of this component if available.
     * @return a Uid instance, or null if no UID property exists
     * @deprecated use {@link VFreeBusy#getProperty(String)}
     */
    @Deprecated
    public final Optional<Uid> getUid() {
        return getProperty(UID);
    }

    @Override
    protected ComponentFactory<VFreeBusy> newFactory() {
        return new Factory();
    }

    public static class Factory extends Content.Factory implements ComponentFactory<VFreeBusy> {

        public Factory() {
            super(VFREEBUSY);
        }

        @Override
        public VFreeBusy createComponent() {
            return new VFreeBusy(false);
        }

        @Override
        public VFreeBusy createComponent(PropertyList properties) {
            return new VFreeBusy(properties);
        }
<<<<<<< HEAD

        @Override
        public VFreeBusy createComponent(PropertyList properties, ComponentList<?> subComponents) {
            throw new UnsupportedOperationException(String.format("%s does not support sub-components", VFREEBUSY));
        }
=======
>>>>>>> baa920f9
    }
}<|MERGE_RESOLUTION|>--- conflicted
+++ resolved
@@ -265,7 +265,7 @@
         //    start date and time for the free or busy time information. The time
         //    MUST be specified in UTC time.
         add(new DtStart<>(start));
-        
+
         // 4.8.2.2 Date/Time End
         //
         //    Within the "VFREEBUSY" calendar component, this property defines the
@@ -291,7 +291,7 @@
         //    start date and time for the free or busy time information. The time
         //    MUST be specified in UTC time.
         add(new DtStart<>(start));
-        
+
         // 4.8.2.2 Date/Time End
         //
         //    Within the "VFREEBUSY" calendar component, this property defines the
@@ -317,7 +317,7 @@
      */
     public VFreeBusy(final VFreeBusy request, final List<CalendarComponent> components) {
         this();
-        
+
         final DtStart<?> start;
         final DtEnd<?> end;
 
@@ -328,14 +328,14 @@
         request.validate();
 
         final Optional<Duration> duration = request.getProperties().getFirst(DURATION);
-        
+
         // 4.8.2.4 Date/Time Start:
         //
         //    Within the "VFREEBUSY" calendar component, this property defines the
         //    start date and time for the free or busy time information. The time
         //    MUST be specified in UTC time.
         add(new DtStart<>(start.getDate()));
-        
+
         // 4.8.2.2 Date/Time End
         //
         //    Within the "VFREEBUSY" calendar component, this property defines the
@@ -382,12 +382,12 @@
             this.start = start;
             return this;
         }
-        
+
         public BusyTimeBuilder end(Instant end) {
             this.end = end;
             return this;
         }
-        
+
         public BusyTimeBuilder components(List<CalendarComponent> components) {
             this.components = components;
             return this;
@@ -415,16 +415,16 @@
         private Instant start;
 
         private Instant end;
-        
+
         private TemporalAmount duration;
-        
+
         private List<CalendarComponent> components;
 
         public FreeTimeBuilder start(Instant start) {
             this.start = start;
             return this;
         }
-        
+
         public FreeTimeBuilder end(Instant end) {
             this.end = end;
             return this;
@@ -434,7 +434,7 @@
             this.duration = duration;
             return this;
         }
-        
+
         public FreeTimeBuilder components(List<CalendarComponent> components) {
             this.components = components;
             return this;
@@ -454,14 +454,14 @@
                 if (interval.encloses(period.toInterval()) ||
                 		(interval.overlaps(period.toInterval())
                                 && Instant.from(period.getStart()).isAfter(Instant.from(interval.getStart())))) {
-                    
+
                     // calculate duration between this period start and last period end..
                     final Duration freeDuration = new Duration(lastPeriodEnd, period.getStart());
                     if (new TemporalAmountComparator().compare(freeDuration.getDuration(), duration) >= 0) {
                         freePeriods.add(new Period<>(lastPeriodEnd, freeDuration.getDuration()));
                     }
                 }
-                
+
                 if (Instant.from(period.getEnd()).isAfter(lastPeriodEnd)) {
                     lastPeriodEnd = Instant.from(period.getEnd());
                 }
@@ -511,7 +511,7 @@
 
         // DtEnd value must be later in time that DtStart..
         final Optional<DtStart<?>> dtStart = getProperties().getFirst(DTSTART);
-        
+
         // 4.8.2.4 Date/Time Start:
         //
         //    Within the "VFREEBUSY" calendar component, this property defines the
@@ -520,9 +520,9 @@
         if (dtStart.isPresent() && !dtStart.get().isUtc()) {
             throw new ValidationException("DTSTART must be specified in UTC time");
         }
-        
+
         final Optional<DtEnd<?>> dtEnd = getProperties().getFirst(DTEND);
-        
+
         // 4.8.2.2 Date/Time End
         //
         //    Within the "VFREEBUSY" calendar component, this property defines the
@@ -532,7 +532,7 @@
         if (dtEnd.isPresent() && !dtEnd.get().isUtc()) {
             throw new ValidationException("DTEND must be specified in UTC time");
         }
-        
+
         if (dtStart.isPresent() && dtEnd.isPresent()
                 && !Instant.from(dtStart.get().getDate()).isBefore(Instant.from(dtEnd.get().getDate()))) {
             throw new ValidationException("Property [" + DTEND
@@ -652,13 +652,5 @@
         public VFreeBusy createComponent(PropertyList properties) {
             return new VFreeBusy(properties);
         }
-<<<<<<< HEAD
-
-        @Override
-        public VFreeBusy createComponent(PropertyList properties, ComponentList<?> subComponents) {
-            throw new UnsupportedOperationException(String.format("%s does not support sub-components", VFREEBUSY));
-        }
-=======
->>>>>>> baa920f9
     }
 }