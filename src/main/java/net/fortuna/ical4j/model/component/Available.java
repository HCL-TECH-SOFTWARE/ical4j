/**
 * Copyright (c) 2012, Ben Fortuna
 * All rights reserved.
 *
 * Redistribution and use in source and binary forms, with or without
 * modification, are permitted provided that the following conditions
 * are met:
 *
 *  o Redistributions of source code must retain the above copyright
 * notice, this list of conditions and the following disclaimer.
 *
 *  o Redistributions in binary form must reproduce the above copyright
 * notice, this list of conditions and the following disclaimer in the
 * documentation and/or other materials provided with the distribution.
 *
 *  o Neither the name of Ben Fortuna nor the names of any other contributors
 * may be used to endorse or promote products derived from this software
 * without specific prior written permission.
 *
 * THIS SOFTWARE IS PROVIDED BY THE COPYRIGHT HOLDERS AND CONTRIBUTORS
 * "AS IS" AND ANY EXPRESS OR IMPLIED WARRANTIES, INCLUDING, BUT NOT
 * LIMITED TO, THE IMPLIED WARRANTIES OF MERCHANTABILITY AND FITNESS FOR
 * A PARTICULAR PURPOSE ARE DISCLAIMED. IN NO EVENT SHALL THE COPYRIGHT OWNER OR
 * CONTRIBUTORS BE LIABLE FOR ANY DIRECT, INDIRECT, INCIDENTAL, SPECIAL,
 * EXEMPLARY, OR CONSEQUENTIAL DAMAGES (INCLUDING, BUT NOT LIMITED TO,
 * PROCUREMENT OF SUBSTITUTE GOODS OR SERVICES; LOSS OF USE, DATA, OR
 * PROFITS; OR BUSINESS INTERRUPTION) HOWEVER CAUSED AND ON ANY THEORY OF
 * LIABILITY, WHETHER IN CONTRACT, STRICT LIABILITY, OR TORT (INCLUDING
 * NEGLIGENCE OR OTHERWISE) ARISING IN ANY WAY OUT OF THE USE OF THIS
 * SOFTWARE, EVEN IF ADVISED OF THE POSSIBILITY OF SUCH DAMAGE.
 */
package net.fortuna.ical4j.model.component;

import net.fortuna.ical4j.model.*;
import net.fortuna.ical4j.model.parameter.Value;
import net.fortuna.ical4j.model.property.DtEnd;
import net.fortuna.ical4j.validate.ComponentValidator;
import net.fortuna.ical4j.validate.ValidationException;
import net.fortuna.ical4j.validate.ValidationRule;
import net.fortuna.ical4j.validate.Validator;

import java.io.Serializable;
import java.util.Optional;
import java.util.function.Predicate;

import static net.fortuna.ical4j.model.Property.*;
import static net.fortuna.ical4j.validate.ValidationRule.ValidationType.*;

/**
 * $Id$ [05-Apr-2004]
 * <p/>
 * Defines an iCalendar Available component.
 * <p/>
 * <pre>
 *
 *       availablec  = &quot;BEGIN&quot; &quot;:&quot; &quot;AVAILABLE&quot; CRLF
 *
 *                    availableprop
 *
 *                    &quot;END&quot; &quot;:&quot; &quot;AVAILABLE&quot; CRLF
 *
 * availableprop  = *(
 *
 * ; the following are REQUIRED,
 * ; but MUST NOT occur more than once
 *
 * dtstamp / dtstart / uid /
 *
 * ; either a 'dtend' or a 'duration' is required
 * ; in a 'availableprop', but 'dtend' and
 * ; 'duration' MUST NOT occur in the same
 * ; 'availableprop', and each MUST NOT occur more
 * ; than once
 *
 * dtend / duration /
 *
 * ; the following are OPTIONAL,
 * ; but MUST NOT occur more than once
 *
 * created / last-mod / recurid / rrule /
 * summary /
 *
 * ; the following are OPTIONAL,
 * ; and MAY occur more than once
 *
 * categories / comment / contact / exdate /
 * rdate / x-prop
 *
 * )
 * </pre>
 *
 * @author Ben Fortuna
 * @author Mike Douglass
 */
public class Available extends Component {

    private static final long serialVersionUID = -2494710612002978763L;

    private final Validator<Available> validator = new ComponentValidator<>(
        new ValidationRule<>(One, DTSTART, DTSTAMP, UID),
        new ValidationRule<>(OneOrLess, CREATED, LAST_MODIFIED, RECURRENCE_ID, RRULE, SUMMARY),
        // can't have both DTEND and DURATION..
        new ValidationRule<>(None,
                (Predicate<Available> & Serializable) p->p.getProperties().getFirst(DTEND).isPresent(), DURATION),
        new ValidationRule<>(None,
                (Predicate<Available> & Serializable) p->p.getProperties().getFirst(DURATION).isPresent(), DTEND)
    );

    /**
     * Default constructor.
     */
    public Available() {
        super(AVAILABLE);
    }

    /**
     * Constructor.
     *
     * @param properties a list of properties
     */
    public Available(final PropertyList properties) {
        super(AVAILABLE, properties);
    }

    /**
     * {@inheritDoc}
     */
<<<<<<< HEAD
    public final void validate(final boolean recurse) throws ValidationException {
=======
    @Override
    public final void validate(final boolean recurse)
            throws ValidationException {
>>>>>>> 63a9ea2e

        validator.validate(this);
        /*
         * ; dtstamp / dtstart / uid are required, but MUST NOT occur more than once /
         */

        /*       If specified, the "DTSTART" and "DTEND" properties in
         *      "VAVAILABILITY" components and "AVAILABLE" sub-components MUST be
         *      "DATE-TIME" values specified as either date with UTC time or date
         *      with local time and a time zone reference.
         */
        try {
            if (getProperties().getRequired(DTSTART).getParameters().getFirst(Parameter.VALUE)
                    .equals(Optional.of(Value.DATE))) {
                throw new ValidationException("Property [" + DTSTART + "] must be a " + Value.DATE_TIME);
            }
        } catch (ConstraintViolationException cve) {
            throw new ValidationException("Missing required property", cve);
        }

        /*
         *                ; the following are optional,
         *                ; but MUST NOT occur more than once
         *
         *               created / last-mod / recurid / rrule /
         *               summary /
         */

        /*
         ; either a 'dtend' or a 'duration' is required
         ; in a 'availableprop', but 'dtend' and
         ; 'duration' MUST NOT occur in the same
         ; 'availableprop', and each MUST NOT occur more
         ; than once
         */
        final Optional<DtEnd<?>> end = getProperties().getFirst(DTEND);
        if (end.isPresent()) {
            /* Must be DATE_TIME */
            if (Optional.of(Value.DATE).equals(end.get().getParameters().getFirst(Parameter.VALUE))) {
                throw new ValidationException("Property [" + DTEND + "] must be a " + Value.DATE_TIME);
            }
        }

        /*
         * ; the following are optional, ; and MAY occur more than once
         *               categories / comment / contact / exdate /
         *               rdate / x-prop
         */

        if (recurse) {
            validateProperties();
        }
    }

    @Override
    protected ComponentFactory<Available> newFactory() {
        return new Factory();
    }

    public static class Factory extends Content.Factory implements ComponentFactory<Available> {

        public Factory() {
            super(AVAILABLE);
        }

        @Override
        public Available createComponent() {
            return new Available();
        }

        @Override
        public Available createComponent(PropertyList properties) {
            return new Available(properties);
        }

        @Override
        public Available createComponent(PropertyList properties, ComponentList<?> subComponents) {
            throw new UnsupportedOperationException(String.format("%s does not support sub-components", AVAILABLE));
        }
    }
}<|MERGE_RESOLUTION|>--- conflicted
+++ resolved
@@ -125,13 +125,8 @@
     /**
      * {@inheritDoc}
      */
-<<<<<<< HEAD
+    @Override
     public final void validate(final boolean recurse) throws ValidationException {
-=======
-    @Override
-    public final void validate(final boolean recurse)
-            throws ValidationException {
->>>>>>> 63a9ea2e
 
         validator.validate(this);
         /*
