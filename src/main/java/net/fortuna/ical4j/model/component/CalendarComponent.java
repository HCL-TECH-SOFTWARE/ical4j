/**
 * Copyright (c) 2012, Ben Fortuna
 * All rights reserved.
 *
 * Redistribution and use in source and binary forms, with or without
 * modification, are permitted provided that the following conditions
 * are met:
 *
 *  o Redistributions of source code must retain the above copyright
 * notice, this list of conditions and the following disclaimer.
 *
 *  o Redistributions in binary form must reproduce the above copyright
 * notice, this list of conditions and the following disclaimer in the
 * documentation and/or other materials provided with the distribution.
 *
 *  o Neither the name of Ben Fortuna nor the names of any other contributors
 * may be used to endorse or promote products derived from this software
 * without specific prior written permission.
 *
 * THIS SOFTWARE IS PROVIDED BY THE COPYRIGHT HOLDERS AND CONTRIBUTORS
 * "AS IS" AND ANY EXPRESS OR IMPLIED WARRANTIES, INCLUDING, BUT NOT
 * LIMITED TO, THE IMPLIED WARRANTIES OF MERCHANTABILITY AND FITNESS FOR
 * A PARTICULAR PURPOSE ARE DISCLAIMED. IN NO EVENT SHALL THE COPYRIGHT OWNER OR
 * CONTRIBUTORS BE LIABLE FOR ANY DIRECT, INDIRECT, INCIDENTAL, SPECIAL,
 * EXEMPLARY, OR CONSEQUENTIAL DAMAGES (INCLUDING, BUT NOT LIMITED TO,
 * PROCUREMENT OF SUBSTITUTE GOODS OR SERVICES; LOSS OF USE, DATA, OR
 * PROFITS; OR BUSINESS INTERRUPTION) HOWEVER CAUSED AND ON ANY THEORY OF
 * LIABILITY, WHETHER IN CONTRACT, STRICT LIABILITY, OR TORT (INCLUDING
 * NEGLIGENCE OR OTHERWISE) ARISING IN ANY WAY OUT OF THE USE OF THIS
 * SOFTWARE, EVEN IF ADVISED OF THE POSSIBILITY OF SUCH DAMAGE.
 */
package net.fortuna.ical4j.model.component;

import net.fortuna.ical4j.model.Component;
import net.fortuna.ical4j.model.ComponentList;
import net.fortuna.ical4j.model.PropertyList;
import net.fortuna.ical4j.model.property.Method;
import net.fortuna.ical4j.validate.EmptyValidator;
import net.fortuna.ical4j.validate.ValidationException;
import net.fortuna.ical4j.validate.ValidationResult;
import net.fortuna.ical4j.validate.Validator;

/**
 * $Id$
 *
 * Created on 26/02/2006
 *
 * Base class for components that may be added to a calendar.
 * @author Ben Fortuna
 */
public abstract class CalendarComponent extends Component {

    /**
     * 
     */
    private static final long serialVersionUID = -5832972592377720592L;
    
    /**
     * Validator instance that does nothing.
     */
    protected static final Validator<CalendarComponent> EMPTY_VALIDATOR = new EmptyValidator<>();
    
    /**
     * @param name component name
     */
    public CalendarComponent(final String name) {
        super(name);
    }

    /**
     * @param name component name
     * @param properties component properties
     */
    public CalendarComponent(final String name, final PropertyList properties) {
        super(name, properties);
    }

    public CalendarComponent(String s, PropertyList p, ComponentList<? extends Component> c) {
        super(s, p, c);
    }

    /**
     * Performs method-specific ITIP validation.
     * @param method the applicable method
     * @throws ValidationException where the component does not comply with RFC2446
     */
<<<<<<< HEAD
    public void validate(Method method) throws ValidationException {
        throw new ValidationException("Unsupported method: " + method);
    }

    /**
=======
    public final ValidationResult validate(Method method) throws ValidationException {
        final Validator<CalendarComponent> validator = getValidator(method);
        if (validator != null) {
            return validator.validate(this);
        }
        else {
            throw new ValidationException("Unsupported method: " + method);
        }
    }

    /**
     * @param method a method to validate on
     * @return a validator for the specified method or null if the method is not supported
     */
    protected abstract <T extends Validator<? extends CalendarComponent>> T getValidator(Method method);
    
    /**
>>>>>>> 955c38cc
     * Apply validation for METHOD=PUBLISH.
     * @throws ValidationException where the component does not comply with RFC2446
     * @deprecated
     */
    @Deprecated
    public final void validatePublish() throws ValidationException {
        validate(Method.PUBLISH);
    }

    /**
     * Apply validation for METHOD=REQUEST.
     * @throws ValidationException where the component does not comply with RFC2446
     * @deprecated
     */
    @Deprecated
    public final void validateRequest() throws ValidationException {
        validate(Method.REQUEST);
    }

    /**
     * Apply validation for METHOD=REPLY.
     * @throws ValidationException where the component does not comply with RFC2446
     * @deprecated
     */
    @Deprecated
    public final void validateReply() throws ValidationException {
        validate(Method.REPLY);
    }

    /**
     * Apply validation for METHOD=ADD.
     * @throws ValidationException where the component does not comply with RFC2446
     * @deprecated
     */
    @Deprecated
    public final void validateAdd() throws ValidationException {
        validate(Method.ADD);
    }

    /**
     * Apply validation for METHOD=CANCEL.
     * @throws ValidationException where the component does not comply with RFC2446
     * @deprecated
     */
    @Deprecated
    public final void validateCancel() throws ValidationException {
        validate(Method.CANCEL);
    }

    /**
     * Apply validation for METHOD=REFRESH.
     * @throws ValidationException where the component does not comply with RFC2446
     * @deprecated
     */
    @Deprecated
    public final void validateRefresh() throws ValidationException {
        validate(Method.REFRESH);
    }

    /**
     * Apply validation for METHOD=COUNTER.
     * @throws ValidationException where the component does not comply with RFC2446
     * @deprecated
     */
    @Deprecated
    public final void validateCounter() throws ValidationException {
        validate(Method.COUNTER);
    }

    /**
     * Apply validation for METHOD=DECLINECOUNTER.
     * @throws ValidationException where the component does not comply with RFC2446
     * @deprecated
     */
    @Deprecated
    public final void validateDeclineCounter() throws ValidationException {
        validate(Method.DECLINE_COUNTER);
    }
}<|MERGE_RESOLUTION|>--- conflicted
+++ resolved
@@ -84,31 +84,11 @@
      * @param method the applicable method
      * @throws ValidationException where the component does not comply with RFC2446
      */
-<<<<<<< HEAD
     public void validate(Method method) throws ValidationException {
         throw new ValidationException("Unsupported method: " + method);
     }
 
     /**
-=======
-    public final ValidationResult validate(Method method) throws ValidationException {
-        final Validator<CalendarComponent> validator = getValidator(method);
-        if (validator != null) {
-            return validator.validate(this);
-        }
-        else {
-            throw new ValidationException("Unsupported method: " + method);
-        }
-    }
-
-    /**
-     * @param method a method to validate on
-     * @return a validator for the specified method or null if the method is not supported
-     */
-    protected abstract <T extends Validator<? extends CalendarComponent>> T getValidator(Method method);
-    
-    /**
->>>>>>> 955c38cc
      * Apply validation for METHOD=PUBLISH.
      * @throws ValidationException where the component does not comply with RFC2446
      * @deprecated
