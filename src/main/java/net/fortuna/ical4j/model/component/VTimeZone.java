/**
 * Copyright (c) 2012, Ben Fortuna
 * All rights reserved.
 *
 * Redistribution and use in source and binary forms, with or without
 * modification, are permitted provided that the following conditions
 * are met:
 *
 *  o Redistributions of source code must retain the above copyright
 * notice, this list of conditions and the following disclaimer.
 *
 *  o Redistributions in binary form must reproduce the above copyright
 * notice, this list of conditions and the following disclaimer in the
 * documentation and/or other materials provided with the distribution.
 *
 *  o Neither the name of Ben Fortuna nor the names of any other contributors
 * may be used to endorse or promote products derived from this software
 * without specific prior written permission.
 *
 * THIS SOFTWARE IS PROVIDED BY THE COPYRIGHT HOLDERS AND CONTRIBUTORS
 * "AS IS" AND ANY EXPRESS OR IMPLIED WARRANTIES, INCLUDING, BUT NOT
 * LIMITED TO, THE IMPLIED WARRANTIES OF MERCHANTABILITY AND FITNESS FOR
 * A PARTICULAR PURPOSE ARE DISCLAIMED. IN NO EVENT SHALL THE COPYRIGHT OWNER OR
 * CONTRIBUTORS BE LIABLE FOR ANY DIRECT, INDIRECT, INCIDENTAL, SPECIAL,
 * EXEMPLARY, OR CONSEQUENTIAL DAMAGES (INCLUDING, BUT NOT LIMITED TO,
 * PROCUREMENT OF SUBSTITUTE GOODS OR SERVICES; LOSS OF USE, DATA, OR
 * PROFITS; OR BUSINESS INTERRUPTION) HOWEVER CAUSED AND ON ANY THEORY OF
 * LIABILITY, WHETHER IN CONTRACT, STRICT LIABILITY, OR TORT (INCLUDING
 * NEGLIGENCE OR OTHERWISE) ARISING IN ANY WAY OUT OF THE USE OF THIS
 * SOFTWARE, EVEN IF ADVISED OF THE POSSIBILITY OF SUCH DAMAGE.
 */
package net.fortuna.ical4j.model.component;

import net.fortuna.ical4j.model.*;
import net.fortuna.ical4j.model.property.LastModified;
import net.fortuna.ical4j.model.property.Method;
import net.fortuna.ical4j.model.property.TzId;
import net.fortuna.ical4j.model.property.TzUrl;
import net.fortuna.ical4j.util.Strings;
import net.fortuna.ical4j.validate.ComponentValidator;
import net.fortuna.ical4j.validate.ValidationException;
import net.fortuna.ical4j.validate.ValidationRule;
import net.fortuna.ical4j.validate.Validator;
import net.fortuna.ical4j.validate.component.VTimeZoneValidator;
import org.apache.commons.lang3.builder.HashCodeBuilder;

import java.time.OffsetDateTime;
import java.time.temporal.Temporal;
import java.util.List;
import java.util.Objects;
import java.util.Optional;

import static net.fortuna.ical4j.model.Property.*;
import static net.fortuna.ical4j.validate.ValidationRule.ValidationType.One;
import static net.fortuna.ical4j.validate.ValidationRule.ValidationType.OneOrLess;

/**
 * $Id$ [Apr 5, 2004]
 *
 * Defines an iCalendar VTIMEZONE component.
 * 
 * <pre>
 *       4.6.5 Time Zone Component
 *  
 *          Component Name: VTIMEZONE
 *  
 *          Purpose: Provide a grouping of component properties that defines a
 *          time zone.
 *  
 *          Formal Definition: A &quot;VTIMEZONE&quot; calendar component is defined by the
 *          following notation:
 *  
 *            timezonec  = &quot;BEGIN&quot; &quot;:&quot; &quot;VTIMEZONE&quot; CRLF
 *  
 *                         2*(
 *  
 *                         ; 'tzid' is required, but MUST NOT occur more
 *                         ; than once
 *  
 *                       tzid /
 *  
 *                         ; 'last-mod' and 'tzurl' are optional,
 *                       but MUST NOT occur more than once
 *  
 *                       last-mod / tzurl /
 *  
 *                         ; one of 'standardc' or 'daylightc' MUST occur
 *                       ..; and each MAY occur more than once.
 *  
 *                       standardc / daylightc /
 *  
 *                       ; the following is optional,
 *                       ; and MAY occur more than once
 *  
 *                         x-prop
 *  
 *                         )
 *  
 *                         &quot;END&quot; &quot;:&quot; &quot;VTIMEZONE&quot; CRLF
 *  
 *            standardc  = &quot;BEGIN&quot; &quot;:&quot; &quot;STANDARD&quot; CRLF
 *  
 *                         tzprop
 *  
 *                         &quot;END&quot; &quot;:&quot; &quot;STANDARD&quot; CRLF
 *  
 *            daylightc  = &quot;BEGIN&quot; &quot;:&quot; &quot;DAYLIGHT&quot; CRLF
 *  
 *                         tzprop
 *  
 *                         &quot;END&quot; &quot;:&quot; &quot;DAYLIGHT&quot; CRLF
 *  
 *            tzprop     = 3*(
 *  
 *                       ; the following are each REQUIRED,
 *                       ; but MUST NOT occur more than once
 *  
 *                       dtstart / tzoffsetto / tzoffsetfrom /
 *  
 *                       ; the following are optional,
 *                       ; and MAY occur more than once
 *  
 *                       comment / rdate / rrule / tzname / x-prop
 *  
 *                       )
 * </pre>
 * 
 * @author Ben Fortuna
 */
<<<<<<< HEAD
public class VTimeZone extends CalendarComponent implements ComponentContainer<Component> {
=======
public class VTimeZone extends CalendarComponent implements ComponentContainer<Observance> {
>>>>>>> a2d9bd80

    private static final long serialVersionUID = 5629679741050917815L;

    private static final Validator<VTimeZone> itipValidator = new VTimeZoneValidator();

    private static final Validator<VTimeZone> validator = new ComponentValidator<>(
            new ValidationRule<>(One, TZID),
            new ValidationRule<>(OneOrLess, LAST_MODIFIED, TZURL)
    );

    /**
     * Default constructor.
     */
    public VTimeZone() {
        super(VTIMEZONE);
    }

    /**
     * Constructs a new instance containing the specified properties.
     * @param properties a list of properties
     */
    public VTimeZone(final PropertyList properties) {
        super(VTIMEZONE, properties);
    }

    /**
     * Constructs a new vtimezone component with no properties and the specified list of type components.
     * @param observances a list of type components
     */
    public VTimeZone(final ComponentList<Observance> observances) {
        super(VTIMEZONE);
    }

    /**
     * Constructor.
     * @param properties a list of properties
     * @param observances a list of timezone types
     */
    public VTimeZone(final PropertyList properties, final ComponentList<Observance> observances) {
        super(VTIMEZONE, properties, observances);
    }

    /**
     * {@inheritDoc}
     */
    @Override
    public final String toString() {
        return BEGIN +
                ':' +
                getName() +
                Strings.LINE_SEPARATOR +
                getProperties() +
                getObservances() +
                END +
                ':' +
                getName() +
                Strings.LINE_SEPARATOR;
    }

    /**
     * {@inheritDoc}
     */
    @Override
    public final void validate(final boolean recurse) throws ValidationException {
        validator.validate(this);

        /*
         * ; 'tzid' is required, but MUST NOT occur more ; than once tzid /
         */

        /*
         * ; 'last-mod' and 'tzurl' are optional, but MUST NOT occur more than once last-mod / tzurl /
         */

        /*
         * ; one of 'standardc' or 'daylightc' MUST occur ..; and each MAY occur more than once. standardc / daylightc /
         */
        if (!getObservances().getFirst(Observance.STANDARD).isPresent()
                && !getObservances().getFirst(Observance.DAYLIGHT).isPresent()) {
            throw new ValidationException("Sub-components ["
                    + Observance.STANDARD + "," + Observance.DAYLIGHT
                    + "] must be specified at least once");
        }

        for (final Observance observance : getObservances().getAll()) {
            observance.validate(recurse);
        }
        
        /*
         * ; the following is optional, ; and MAY occur more than once x-prop
         */

        if (recurse) {
            validateProperties();
        }
    }

    @Override
    public void validate(Method method) throws ValidationException {
        itipValidator.validate(this);
    }

    /**
     * @return Returns the types.
     */
    public final ComponentList<Observance> getObservances() {
        return (ComponentList<Observance>) components;
    }

    @Override
<<<<<<< HEAD
    public ComponentList<Component> getComponents() {
        return (ComponentList<Component>) components;
    }

    @Override
    public void setComponents(ComponentList<Component> components) {
        this.components = components;
=======
    public ComponentList<Observance> getComponents() {
        return (ComponentList<Observance>) components;
>>>>>>> a2d9bd80
    }

    /**
     * Returns the latest applicable timezone observance for the specified date.
     * @param date the latest possible date for a timezone observance onset
     * @return the latest applicable timezone observance for the specified date or null if there are no applicable
     * observances
     */
    public final Observance getApplicableObservance(final Temporal date) {
        return getApplicableObservance(date, getObservances().getAll());
    }

    /**
     * Returns the latest applicable timezone observance for the specified date.
     * @param date the latest possible date for a timezone observance onset
     * @param observances a list of observances to choose from
     * @return the latest applicable timezone observance for the specified date or null if there are no applicable
     * observances
     */
    public static Observance getApplicableObservance(final Temporal date, List<Observance> observances) {
        Observance latestObservance = null;
        OffsetDateTime latestOnset = null;
        for (final Observance observance : observances) {
            final OffsetDateTime onset = observance.getLatestOnset(date);
            if (latestOnset == null || (onset != null && onset.isAfter(latestOnset))) {
                latestOnset = onset;
                latestObservance = observance;
            }
        }
        return latestObservance;
    }

    /**
     * @return the mandatory timezone identifier property
     * @deprecated use {@link VTimeZone#getProperty(String)}
     */
    @Deprecated
    public final Optional<TzId> getTimeZoneId() {
        return getProperty(TZID);
    }

    /**
     * @return the optional last-modified property
     * @deprecated use {@link VTimeZone#getProperty(String)}
     */
    @Deprecated
    public final Optional<LastModified> getLastModified() {
        return getProperty(LAST_MODIFIED);
    }

    /**
     * @return the optional timezone url property
     * @deprecated use {@link VTimeZone#getProperty(String)}
     */
    @Deprecated
    public final Optional<TzUrl> getTimeZoneUrl() {
        return getProperty(TZURL);
    }

    /**
     * {@inheritDoc}
     */
    @Override
    public boolean equals(final Object arg0) {
        if (arg0 instanceof VTimeZone) {
            return super.equals(arg0)
                    && Objects.equals(getObservances(), ((VTimeZone) arg0)
                            .getObservances());
        }
        return super.equals(arg0);
    }

    /**
     * {@inheritDoc}
     */
    @Override
    public int hashCode() {
        return new HashCodeBuilder().append(getName()).append(getProperties())
                .append(getObservances()).toHashCode();
    }

    @Override
    protected ComponentFactory<VTimeZone> newFactory() {
        return new Factory();
    }

    public static class Factory extends Content.Factory implements ComponentFactory<VTimeZone> {

        public Factory() {
            super(VTIMEZONE);
        }

        @Override
        public VTimeZone createComponent() {
            return new VTimeZone();
        }

        @Override
        public VTimeZone createComponent(PropertyList properties) {
            return new VTimeZone(properties);
        }

        @Override @SuppressWarnings("unchecked")
        public VTimeZone createComponent(PropertyList properties, ComponentList<?> subComponents) {
            return new VTimeZone(properties, (ComponentList<Observance>) subComponents);
        }
    }
}<|MERGE_RESOLUTION|>--- conflicted
+++ resolved
@@ -127,11 +127,7 @@
  * 
  * @author Ben Fortuna
  */
-<<<<<<< HEAD
-public class VTimeZone extends CalendarComponent implements ComponentContainer<Component> {
-=======
 public class VTimeZone extends CalendarComponent implements ComponentContainer<Observance> {
->>>>>>> a2d9bd80
 
     private static final long serialVersionUID = 5629679741050917815L;
 
@@ -242,18 +238,13 @@
     }
 
     @Override
-<<<<<<< HEAD
-    public ComponentList<Component> getComponents() {
-        return (ComponentList<Component>) components;
-    }
-
-    @Override
-    public void setComponents(ComponentList<Component> components) {
-        this.components = components;
-=======
     public ComponentList<Observance> getComponents() {
         return (ComponentList<Observance>) components;
->>>>>>> a2d9bd80
+    }
+
+    @Override
+    public void setComponents(ComponentList<Observance> components) {
+        this.components = components;
     }
 
     /**
