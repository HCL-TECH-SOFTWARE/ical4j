/**
 * Copyright (c) 2012, Ben Fortuna
 * All rights reserved.
 *
 * Redistribution and use in source and binary forms, with or without
 * modification, are permitted provided that the following conditions
 * are met:
 *
 *  o Redistributions of source code must retain the above copyright
 * notice, this list of conditions and the following disclaimer.
 *
 *  o Redistributions in binary form must reproduce the above copyright
 * notice, this list of conditions and the following disclaimer in the
 * documentation and/or other materials provided with the distribution.
 *
 *  o Neither the name of Ben Fortuna nor the names of any other contributors
 * may be used to endorse or promote products derived from this software
 * without specific prior written permission.
 *
 * THIS SOFTWARE IS PROVIDED BY THE COPYRIGHT HOLDERS AND CONTRIBUTORS
 * "AS IS" AND ANY EXPRESS OR IMPLIED WARRANTIES, INCLUDING, BUT NOT
 * LIMITED TO, THE IMPLIED WARRANTIES OF MERCHANTABILITY AND FITNESS FOR
 * A PARTICULAR PURPOSE ARE DISCLAIMED. IN NO EVENT SHALL THE COPYRIGHT OWNER OR
 * CONTRIBUTORS BE LIABLE FOR ANY DIRECT, INDIRECT, INCIDENTAL, SPECIAL,
 * EXEMPLARY, OR CONSEQUENTIAL DAMAGES (INCLUDING, BUT NOT LIMITED TO,
 * PROCUREMENT OF SUBSTITUTE GOODS OR SERVICES; LOSS OF USE, DATA, OR
 * PROFITS; OR BUSINESS INTERRUPTION) HOWEVER CAUSED AND ON ANY THEORY OF
 * LIABILITY, WHETHER IN CONTRACT, STRICT LIABILITY, OR TORT (INCLUDING
 * NEGLIGENCE OR OTHERWISE) ARISING IN ANY WAY OUT OF THE USE OF THIS
 * SOFTWARE, EVEN IF ADVISED OF THE POSSIBILITY OF SUCH DAMAGE.
 */
package net.fortuna.ical4j.model.component;

import net.fortuna.ical4j.model.*;
import net.fortuna.ical4j.model.property.DtStamp;
<<<<<<< HEAD
import net.fortuna.ical4j.validate.ComponentValidator;
=======
import net.fortuna.ical4j.model.property.Method;
>>>>>>> a37871a3
import net.fortuna.ical4j.validate.ValidationException;
import net.fortuna.ical4j.validate.ValidationRule;
import net.fortuna.ical4j.validate.Validator;
import net.fortuna.ical4j.validate.component.VAvailabilityValidator;

import java.io.Serializable;
import java.util.List;
import java.util.function.Predicate;

import static net.fortuna.ical4j.model.Property.*;
import static net.fortuna.ical4j.validate.ValidationRule.ValidationType.*;

/**
 * $Id$ [Apr 5, 2004]
 *
 * Defines an iCalendar VAVAILABILITY component.
 *
 * <pre>
   Component Name:  VAVAILABILITY

   Purpose:  Provide a grouping of component properties that describe
      the availability associated with a calendar user.

   Format Definition:  A "VAVAILABILITY" calendar component is defined
      by the following notation:

          availabilityc  = "BEGIN" ":" "VAVAILABILITY" CRLF
                           availabilityprop *availablec
                           "END" ":" "VAVAILABILITY" CRLF

          availabilityprop  = *(

                            ; the following are REQUIRED,
                            ; but MUST NOT occur more than once

                            dtstamp / dtstart / uid

                            ; the following are OPTIONAL,
                            ; but MUST NOT occur more than once

                            busytype / created / last-mod /
                            organizer / seq / summary / url /

                            ; either 'dtend' or 'duration' may appear
                            ; in a 'availabilityprop', but 'dtend' and
                            ; 'duration' MUST NOT occur in the same
                            ; 'availabilityprop'

                            dtend / duration /

                            ; the following are OPTIONAL,
                            ; and MAY occur more than once

                            categories / comment / contact / x-prop

                            )

 *
 * </pre>
 *
 * @author Ben Fortuna
 * @author Mike Douglass
 */
public class VAvailability extends CalendarComponent implements ComponentContainer<Available> {

	private static final long serialVersionUID = -3001603309266267258L;

    private final Validator<VAvailability> validator = new ComponentValidator<>(
            new ValidationRule<>(One, DTSTART, DTSTAMP, UID),
            new ValidationRule<>(OneOrLess, BUSYTYPE, CREATED, LAST_MODIFIED, ORGANIZER, SEQUENCE, SUMMARY, URL),
            // can't have both DTEND and DURATION..
            new ValidationRule<>(None,
                    (Predicate<VAvailability> & Serializable) p -> !p.getProperties(DTEND).isEmpty(), DURATION),
            new ValidationRule<>(None,
                    (Predicate<VAvailability> & Serializable) p -> !p.getProperties(DURATION).isEmpty(), DTEND)
    );

    /**
     * Default constructor.
     */
    public VAvailability() {
        this(true);
    }

    public VAvailability(boolean initialise) {
        super(VAVAILABILITY);
        if (initialise) {
            add(new DtStamp());
        }
    }

    /**
     * Constructs a new instance containing the specified properties.
     * @param properties a list of properties
     */
    public VAvailability(final PropertyList properties) {
        super(VAVAILABILITY, properties);
    }

    /**
     * Constructor.
     * @param properties a list of properties
     * @param available a list of available components
     */
    public VAvailability(final PropertyList properties, final ComponentList<Available> available) {
        super(VAVAILABILITY, properties, available);
    }

    /**
     * Returns the list of available times.
     * @return a component list
     */
    public final List<Available> getAvailable() {
        return getComponents();
    }

    /**
     *
     * @return Returns the underlying component list.
     */
    @Override
    public ComponentList<Available> getComponentList() {
        return (ComponentList<Available>) components;
    }

    @Override
<<<<<<< HEAD
    public void setComponentList(ComponentList<Available> components) {
        this.components = components;
    }

    /**
     * {@inheritDoc}
     */
    @Override
=======
>>>>>>> a37871a3
    public final void validate(final boolean recurse) throws ValidationException {
        new VAvailabilityValidator().validate(this);
        if (recurse) {
            validateProperties();
        }
    }

    @Override
    protected ComponentFactory<VAvailability> newFactory() {
        return new Factory();
    }

    public static class Factory extends Content.Factory implements ComponentFactory<VAvailability> {

        public Factory() {
            super(VAVAILABILITY);
        }

        @Override
        public VAvailability createComponent() {
            return new VAvailability(false);
        }

        @Override
        public VAvailability createComponent(PropertyList properties) {
            return new VAvailability(properties);
        }

        @Override @SuppressWarnings("unchecked")
        public VAvailability createComponent(PropertyList properties, ComponentList<?> subComponents) {
            return new VAvailability(properties, (ComponentList<Available>) subComponents);
        }
    }
}<|MERGE_RESOLUTION|>--- conflicted
+++ resolved
@@ -33,11 +33,8 @@
 
 import net.fortuna.ical4j.model.*;
 import net.fortuna.ical4j.model.property.DtStamp;
-<<<<<<< HEAD
+import net.fortuna.ical4j.model.property.Method;
 import net.fortuna.ical4j.validate.ComponentValidator;
-=======
-import net.fortuna.ical4j.model.property.Method;
->>>>>>> a37871a3
 import net.fortuna.ical4j.validate.ValidationException;
 import net.fortuna.ical4j.validate.ValidationRule;
 import net.fortuna.ical4j.validate.Validator;
@@ -164,7 +161,6 @@
     }
 
     @Override
-<<<<<<< HEAD
     public void setComponentList(ComponentList<Available> components) {
         this.components = components;
     }
@@ -173,8 +169,6 @@
      * {@inheritDoc}
      */
     @Override
-=======
->>>>>>> a37871a3
     public final void validate(final boolean recurse) throws ValidationException {
         new VAvailabilityValidator().validate(this);
         if (recurse) {
