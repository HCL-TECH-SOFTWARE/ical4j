/**
 * Copyright (c) 2012, Ben Fortuna
 * All rights reserved.
 *
 * Redistribution and use in source and binary forms, with or without
 * modification, are permitted provided that the following conditions
 * are met:
 *
 *  o Redistributions of source code must retain the above copyright
 * notice, this list of conditions and the following disclaimer.
 *
 *  o Redistributions in binary form must reproduce the above copyright
 * notice, this list of conditions and the following disclaimer in the
 * documentation and/or other materials provided with the distribution.
 *
 *  o Neither the name of Ben Fortuna nor the names of any other contributors
 * may be used to endorse or promote products derived from this software
 * without specific prior written permission.
 *
 * THIS SOFTWARE IS PROVIDED BY THE COPYRIGHT HOLDERS AND CONTRIBUTORS
 * "AS IS" AND ANY EXPRESS OR IMPLIED WARRANTIES, INCLUDING, BUT NOT
 * LIMITED TO, THE IMPLIED WARRANTIES OF MERCHANTABILITY AND FITNESS FOR
 * A PARTICULAR PURPOSE ARE DISCLAIMED. IN NO EVENT SHALL THE COPYRIGHT OWNER OR
 * CONTRIBUTORS BE LIABLE FOR ANY DIRECT, INDIRECT, INCIDENTAL, SPECIAL,
 * EXEMPLARY, OR CONSEQUENTIAL DAMAGES (INCLUDING, BUT NOT LIMITED TO,
 * PROCUREMENT OF SUBSTITUTE GOODS OR SERVICES; LOSS OF USE, DATA, OR
 * PROFITS; OR BUSINESS INTERRUPTION) HOWEVER CAUSED AND ON ANY THEORY OF
 * LIABILITY, WHETHER IN CONTRACT, STRICT LIABILITY, OR TORT (INCLUDING
 * NEGLIGENCE OR OTHERWISE) ARISING IN ANY WAY OUT OF THE USE OF THIS
 * SOFTWARE, EVEN IF ADVISED OF THE POSSIBILITY OF SUCH DAMAGE.
 */
package net.fortuna.ical4j.model.component;

import net.fortuna.ical4j.model.ComponentFactory;
import net.fortuna.ical4j.model.ComponentList;
import net.fortuna.ical4j.model.Content;
import net.fortuna.ical4j.model.PropertyList;
import net.fortuna.ical4j.model.property.*;
import net.fortuna.ical4j.validate.ComponentValidator;
import net.fortuna.ical4j.validate.ValidationException;
import net.fortuna.ical4j.validate.ValidationRule;
import net.fortuna.ical4j.validate.Validator;

import java.io.Serializable;
import java.time.Instant;
import java.time.temporal.TemporalAmount;
import java.util.HashMap;
import java.util.Map;
import java.util.Optional;
import java.util.function.Predicate;

import static net.fortuna.ical4j.model.Property.*;
import static net.fortuna.ical4j.validate.ValidationRule.ValidationType.*;

/**
 * $Id$ [Apr 5, 2004]
 *
 * Defines an iCalendar VALARM component.
 *
 * <pre>
 *    4.6.6 Alarm Component
 *
 *       Component Name: VALARM
 *
 *       Purpose: Provide a grouping of component properties that define an
 *       alarm.
 *
 *       Formal Definition: A &quot;VALARM&quot; calendar component is defined by the
 *       following notation:
 *
 *              alarmc     = &quot;BEGIN&quot; &quot;:&quot; &quot;VALARM&quot; CRLF
 *                           (audioprop / dispprop / emailprop / procprop)
 *                           &quot;END&quot; &quot;:&quot; &quot;VALARM&quot; CRLF
 *
 *         audioprop  = 2*(
 *
 *                    ; 'action' and 'trigger' are both REQUIRED,
 *                    ; but MUST NOT occur more than once
 *
 *                    action / trigger /
 *
 *                    ; 'duration' and 'repeat' are both optional,
 *                    ; and MUST NOT occur more than once each,
 *                    ; but if one occurs, so MUST the other
 *
 *                    duration / repeat /
 *
 *                    ; the following is optional,
 *                    ; but MUST NOT occur more than once
 *
 *                    attach /
 *
 *                    ; the following is optional,
 *                    ; and MAY occur more than once
 *
 *                    x-prop
 *
 *                    )
 *
 *
 *
 *         dispprop   = 3*(
 *
 *                    ; the following are all REQUIRED,
 *                    ; but MUST NOT occur more than once
 *
 *                    action / description / trigger /
 *
 *                    ; 'duration' and 'repeat' are both optional,
 *                    ; and MUST NOT occur more than once each,
 *                    ; but if one occurs, so MUST the other
 *
 *                    duration / repeat /
 *
 *                    ; the following is optional,
 *                    ; and MAY occur more than once
 *
 *                    *x-prop
 *
 *                    )
 *
 *
 *
 *         emailprop  = 5*(
 *
 *                    ; the following are all REQUIRED,
 *                    ; but MUST NOT occur more than once
 *
 *                    action / description / trigger / summary
 *
 *                    ; the following is REQUIRED,
 *                    ; and MAY occur more than once
 *
 *                    attendee /
 *
 *                    ; 'duration' and 'repeat' are both optional,
 *                    ; and MUST NOT occur more than once each,
 *                    ; but if one occurs, so MUST the other
 *
 *                    duration / repeat /
 *
 *                    ; the following are optional,
 *                    ; and MAY occur more than once
 *
 *                    attach / x-prop
 *
 *                    )
 *
 *
 *
 *         procprop   = 3*(
 *
 *                    ; the following are all REQUIRED,
 *                    ; but MUST NOT occur more than once
 *
 *                    action / attach / trigger /
 *
 *                    ; 'duration' and 'repeat' are both optional,
 *                    ; and MUST NOT occur more than once each,
 *                    ; but if one occurs, so MUST the other
 *
 *                    duration / repeat /
 *
 *                    ; 'description' is optional,
 *                    ; and MUST NOT occur more than once
 *
 *                    description /
 *
 *                    ; the following is optional,
 *                    ; and MAY occur more than once
 *
 *                    x-prop
 *
 *                    )
 * </pre>
 *
 * Example 1 - Creating an alarm to trigger at a specific time:
 *
 * <pre><code>
 * java.util.Calendar cal = java.util.Calendar.getInstance();
 * cal.set(java.util.Calendar.MONTH, java.util.Calendar.DECEMBER);
 * cal.set(java.util.Calendar.DAY_OF_MONTH, 25);
 *
 * VAlarm christmas = new VAlarm(cal.getTime());
 * </code></pre>
 *
 * Example 2 - Creating an alarm to trigger one (1) hour before the scheduled start of the parent event/the parent todo
 * is due:
 *
 * <pre><code>
 * VAlarm reminder = new VAlarm(new Dur(0, -1, 0, 0));
 *
 * // repeat reminder four (4) more times every fifteen (15) minutes..
 * reminder.add(new Repeat(4));
 * reminder.add(new Duration(new Dur(0, 0, 15, 0)));
 *
 * // display a message..
 * reminder.add(Action.DISPLAY);
 * reminder.add(new Description(&quot;Progress Meeting at 9:30am&quot;));
 * </code></pre>
 *
 * @author Ben Fortuna
 */
public class VAlarm extends CalendarComponent {

    private static final long serialVersionUID = -8193965477414653802L;

    private static final Map<Action, Validator> actionValidators = new HashMap<Action, Validator>();
    static {
        actionValidators.put(Action.AUDIO, new ComponentValidator<VAlarm>(new ValidationRule(OneOrLess, ATTACH)));
        actionValidators.put(Action.DISPLAY, new ComponentValidator<VAlarm>(new ValidationRule(One, DESCRIPTION)));
        actionValidators.put(Action.EMAIL, new ComponentValidator<VAlarm>(new ValidationRule(One, DESCRIPTION, SUMMARY),
                new ValidationRule(OneOrMore, ATTENDEE)));
        actionValidators.put(Action.PROCEDURE, new ComponentValidator<VAlarm>(new ValidationRule(One, ATTACH),
                new ValidationRule(OneOrLess, DESCRIPTION)));
    }

    private final Validator<VAlarm> vAlarmValidator = new ComponentValidator<>(
            new ValidationRule<>(One, ACTION, TRIGGER),
            new ValidationRule<>(OneOrLess, DURATION, REPEAT),
            // DURATION and REPEAT must both be present or both absent
            new ValidationRule<>(One,
                    (Predicate<VAlarm> & Serializable) p->p.getProperties().getFirst(DURATION).isPresent(), REPEAT)
    );

    /**
     * Default constructor.
     */
    public VAlarm() {
        super(VALARM);
    }

    /**
     * Constructor.
     * @param properties a list of properties
     */
    public VAlarm(final PropertyList properties) {
        super(VALARM, properties);
    }

    /**
     * Constructs a new VALARM instance that will trigger at the specified time.
     * @param trigger the time the alarm will trigger
     */
    public VAlarm(final Instant trigger) {
        this();
        add(new Trigger(trigger));
    }

    /**
     * Constructs a new VALARM instance that will trigger at the specified time relative to the event/todo component.
     * @param trigger a duration of time relative to the parent component that the alarm will trigger at
     */
    public VAlarm(final TemporalAmount trigger) {
        this();
        add(new Trigger(trigger));
    }

    /**
     * {@inheritDoc}
     */
    @Override
    public final void validate(final boolean recurse) throws ValidationException {

        /*
         * ; 'action' and 'trigger' are both REQUIRED, ; but MUST NOT occur more than once action / trigger /
         */

        /*
         * ; 'duration' and 'repeat' are both optional, ; and MUST NOT occur more than once each, ; but if one occurs,
         * so MUST the other duration / repeat /
         */

        /*
         * ; the following is optional, ; and MAY occur more than once x-prop
         */
        Optional<Action> action = getProperties().getFirst(ACTION);
        if (action.isPresent()) {
            final Validator<VAlarm> actionValidator = actionValidators.get(action.get());
            if (actionValidator != null) {
                actionValidator.validate(this);
            }
        }

        if (recurse) {
            validateProperties();
        }
    }

    /**
     * Returns the mandatory action property.
     * @return the ACTION property or null if not specified
     * @deprecated use {@link VAlarm#getProperty(String)}
     */
    @Deprecated
    public final Optional<Action> getAction() {
        return getProperty(ACTION);
    }

    /**
     * Returns the mandatory trigger property.
     * @return the TRIGGER property or null if not specified
     * @deprecated use {@link VAlarm#getProperty(String)}
     */
    @Deprecated
    public final Optional<Trigger> getTrigger() {
        return getProperty(TRIGGER);
    }

    /**
     * Returns the optional duration property.
     * @return the DURATION property or null if not specified
     * @deprecated use {@link VAlarm#getProperty(String)}
     */
    @Deprecated
    public final Optional<Duration> getDuration() {
        return getProperty(DURATION);
    }

    /**
     * Returns the optional repeat property.
     * @return the REPEAT property or null if not specified
     * @deprecated use {@link VAlarm#getProperty(String)}
     */
    @Deprecated
    public final Optional<Repeat> getRepeat() {
        return getProperty(REPEAT);
    }

    /**
     * Returns the optional attachment property.
     * @return the ATTACH property or null if not specified
     * @deprecated use {@link VAlarm#getProperty(String)}
     */
    @Deprecated
    public final Optional<Attach> getAttachment() {
        return getProperty(ATTACH);
    }

    /**
     * Returns the optional description property.
     * @return the DESCRIPTION property or null if not specified
     * @deprecated use {@link VAlarm#getProperty(String)}
     */
    @Deprecated
    public final Optional<Description> getDescription() {
        return getProperty(DESCRIPTION);
    }

    /**
     * Returns the optional summary property.
     * @return the SUMMARY property or null if not specified
     * @deprecated use {@link VAlarm#getProperty(String)}
     */
    @Deprecated
    public final Optional<Summary> getSummary() {
        return getProperty(SUMMARY);
    }

    @Override
    protected ComponentFactory<VAlarm> newFactory() {
        return new Factory();
    }

    public static class Factory extends Content.Factory implements ComponentFactory<VAlarm> {

        public Factory() {
            super(VALARM);
        }

        @Override
        public VAlarm createComponent() {
            return new VAlarm();
        }

        @Override
        public VAlarm createComponent(PropertyList properties) {
            return new VAlarm(properties);
        }
<<<<<<< HEAD

        @Override
        public VAlarm createComponent(PropertyList properties, ComponentList<?> subComponents) {
            throw new UnsupportedOperationException(String.format("%s does not support sub-components", VALARM));
        }
=======
>>>>>>> baa920f9
    }
}<|MERGE_RESOLUTION|>--- conflicted
+++ resolved
@@ -377,13 +377,5 @@
         public VAlarm createComponent(PropertyList properties) {
             return new VAlarm(properties);
         }
-<<<<<<< HEAD
-
-        @Override
-        public VAlarm createComponent(PropertyList properties, ComponentList<?> subComponents) {
-            throw new UnsupportedOperationException(String.format("%s does not support sub-components", VALARM));
-        }
-=======
->>>>>>> baa920f9
     }
 }