--- conflicted
+++ resolved
@@ -271,7 +271,6 @@
          * so MUST the other duration / repeat /
          */
 
-<<<<<<< HEAD
         /*
          * ; the following is optional, ; and MAY occur more than once x-prop
          */
@@ -281,41 +280,12 @@
             if (actionValidator != null) {
                 actionValidator.validate(this);
             }
-=======
-        try {
-            PropertyValidator.assertNone(Property.DURATION, getProperties());
-            PropertyValidator.assertNone(Property.REPEAT, getProperties());
-        }
-        catch (ValidationException ve) {
-            PropertyValidator.assertOne(Property.DURATION, getProperties());
-            PropertyValidator.assertOne(Property.REPEAT, getProperties());
-        }
-
-        /*
-         * ; the following is optional, ; and MAY occur more than once x-prop
-         */
-
-        final Validator actionValidator = actionValidators.get(getAction());
-        if (actionValidator != null) {
-            actionValidator.validate(this);
->>>>>>> f566acdd
         }
 
         if (recurse) {
             validateProperties();
         }
     }
-<<<<<<< HEAD
-=======
-
-    /**
-     * {@inheritDoc}
-     */
-    @Override
-    protected Validator getValidator(Method method) {
-        throw new UnsupportedOperationException("VALARM validation included in VEVENT or VTODO method validator.");
-    }
->>>>>>> f566acdd
 
     /**
      * Returns the mandatory action property.
