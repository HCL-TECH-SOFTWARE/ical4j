/**
 * Copyright (c) 2012, Ben Fortuna
 * All rights reserved.
 *
 * Redistribution and use in source and binary forms, with or without
 * modification, are permitted provided that the following conditions
 * are met:
 *
 *  o Redistributions of source code must retain the above copyright
 * notice, this list of conditions and the following disclaimer.
 *
 *  o Redistributions in binary form must reproduce the above copyright
 * notice, this list of conditions and the following disclaimer in the
 * documentation and/or other materials provided with the distribution.
 *
 *  o Neither the name of Ben Fortuna nor the names of any other contributors
 * may be used to endorse or promote products derived from this software
 * without specific prior written permission.
 *
 * THIS SOFTWARE IS PROVIDED BY THE COPYRIGHT HOLDERS AND CONTRIBUTORS
 * "AS IS" AND ANY EXPRESS OR IMPLIED WARRANTIES, INCLUDING, BUT NOT
 * LIMITED TO, THE IMPLIED WARRANTIES OF MERCHANTABILITY AND FITNESS FOR
 * A PARTICULAR PURPOSE ARE DISCLAIMED. IN NO EVENT SHALL THE COPYRIGHT OWNER OR
 * CONTRIBUTORS BE LIABLE FOR ANY DIRECT, INDIRECT, INCIDENTAL, SPECIAL,
 * EXEMPLARY, OR CONSEQUENTIAL DAMAGES (INCLUDING, BUT NOT LIMITED TO,
 * PROCUREMENT OF SUBSTITUTE GOODS OR SERVICES; LOSS OF USE, DATA, OR
 * PROFITS; OR BUSINESS INTERRUPTION) HOWEVER CAUSED AND ON ANY THEORY OF
 * LIABILITY, WHETHER IN CONTRACT, STRICT LIABILITY, OR TORT (INCLUDING
 * NEGLIGENCE OR OTHERWISE) ARISING IN ANY WAY OUT OF THE USE OF THIS
 * SOFTWARE, EVEN IF ADVISED OF THE POSSIBILITY OF SUCH DAMAGE.
 */
package net.fortuna.ical4j.model.component;

import net.fortuna.ical4j.model.ComponentFactory;
import net.fortuna.ical4j.model.ComponentList;
import net.fortuna.ical4j.model.Content;
import net.fortuna.ical4j.model.PropertyList;
import net.fortuna.ical4j.model.property.*;
import net.fortuna.ical4j.validate.ComponentValidator;
import net.fortuna.ical4j.validate.ValidationException;
import net.fortuna.ical4j.validate.ValidationRule;
import net.fortuna.ical4j.validate.Validator;

import java.io.Serializable;
import java.time.Instant;
import java.time.temporal.TemporalAmount;
import java.util.HashMap;
import java.util.Map;
import java.util.Optional;
import java.util.function.Predicate;

import static net.fortuna.ical4j.model.Property.*;
import static net.fortuna.ical4j.validate.ValidationRule.ValidationType.*;

/**
 * $Id$ [Apr 5, 2004]
 *
 * Defines an iCalendar VALARM component.
 *
 * <pre>
 *    4.6.6 Alarm Component
 *
 *       Component Name: VALARM
 *
 *       Purpose: Provide a grouping of component properties that define an
 *       alarm.
 *
 *       Formal Definition: A &quot;VALARM&quot; calendar component is defined by the
 *       following notation:
 *
 *              alarmc     = &quot;BEGIN&quot; &quot;:&quot; &quot;VALARM&quot; CRLF
 *                           (audioprop / dispprop / emailprop / procprop)
 *                           &quot;END&quot; &quot;:&quot; &quot;VALARM&quot; CRLF
 *
 *         audioprop  = 2*(
 *
 *                    ; 'action' and 'trigger' are both REQUIRED,
 *                    ; but MUST NOT occur more than once
 *
 *                    action / trigger /
 *
 *                    ; 'duration' and 'repeat' are both optional,
 *                    ; and MUST NOT occur more than once each,
 *                    ; but if one occurs, so MUST the other
 *
 *                    duration / repeat /
 *
 *                    ; the following is optional,
 *                    ; but MUST NOT occur more than once
 *
 *                    attach /
 *
 *                    ; the following is optional,
 *                    ; and MAY occur more than once
 *
 *                    x-prop
 *
 *                    )
 *
 *
 *
 *         dispprop   = 3*(
 *
 *                    ; the following are all REQUIRED,
 *                    ; but MUST NOT occur more than once
 *
 *                    action / description / trigger /
 *
 *                    ; 'duration' and 'repeat' are both optional,
 *                    ; and MUST NOT occur more than once each,
 *                    ; but if one occurs, so MUST the other
 *
 *                    duration / repeat /
 *
 *                    ; the following is optional,
 *                    ; and MAY occur more than once
 *
 *                    *x-prop
 *
 *                    )
 *
 *
 *
 *         emailprop  = 5*(
 *
 *                    ; the following are all REQUIRED,
 *                    ; but MUST NOT occur more than once
 *
 *                    action / description / trigger / summary
 *
 *                    ; the following is REQUIRED,
 *                    ; and MAY occur more than once
 *
 *                    attendee /
 *
 *                    ; 'duration' and 'repeat' are both optional,
 *                    ; and MUST NOT occur more than once each,
 *                    ; but if one occurs, so MUST the other
 *
 *                    duration / repeat /
 *
 *                    ; the following are optional,
 *                    ; and MAY occur more than once
 *
 *                    attach / x-prop
 *
 *                    )
 *
 *
 *
 *         procprop   = 3*(
 *
 *                    ; the following are all REQUIRED,
 *                    ; but MUST NOT occur more than once
 *
 *                    action / attach / trigger /
 *
 *                    ; 'duration' and 'repeat' are both optional,
 *                    ; and MUST NOT occur more than once each,
 *                    ; but if one occurs, so MUST the other
 *
 *                    duration / repeat /
 *
 *                    ; 'description' is optional,
 *                    ; and MUST NOT occur more than once
 *
 *                    description /
 *
 *                    ; the following is optional,
 *                    ; and MAY occur more than once
 *
 *                    x-prop
 *
 *                    )
 * </pre>
 *
 * Example 1 - Creating an alarm to trigger at a specific time:
 *
 * <pre><code>
 * java.util.Calendar cal = java.util.Calendar.getInstance();
 * cal.set(java.util.Calendar.MONTH, java.util.Calendar.DECEMBER);
 * cal.set(java.util.Calendar.DAY_OF_MONTH, 25);
 *
 * VAlarm christmas = new VAlarm(cal.getTime());
 * </code></pre>
 *
 * Example 2 - Creating an alarm to trigger one (1) hour before the scheduled start of the parent event/the parent todo
 * is due:
 *
 * <pre><code>
 * VAlarm reminder = new VAlarm(new Dur(0, -1, 0, 0));
 *
 * // repeat reminder four (4) more times every fifteen (15) minutes..
 * reminder.add(new Repeat(4));
 * reminder.add(new Duration(new Dur(0, 0, 15, 0)));
 *
 * // display a message..
 * reminder.add(Action.DISPLAY);
 * reminder.add(new Description(&quot;Progress Meeting at 9:30am&quot;));
 * </code></pre>
 *
 * @author Ben Fortuna
 */
public class VAlarm extends CalendarComponent {

    private static final long serialVersionUID = -8193965477414653802L;

    private final Map<Action, Validator> actionValidators = new HashMap<Action, Validator>();
    {
        actionValidators.put(Action.AUDIO, new ComponentValidator<VAlarm>(new ValidationRule(OneOrLess, ATTACH)));
        actionValidators.put(Action.DISPLAY, new ComponentValidator<VAlarm>(new ValidationRule(One, DESCRIPTION)));
        actionValidators.put(Action.EMAIL, new ComponentValidator<VAlarm>(new ValidationRule(One, DESCRIPTION, SUMMARY),
                new ValidationRule(OneOrMore, ATTENDEE)));
        actionValidators.put(Action.PROCEDURE, new ComponentValidator<VAlarm>(new ValidationRule(One, ATTACH),
                new ValidationRule(OneOrLess, DESCRIPTION)));
    }

    private final Validator<VAlarm> vAlarmValidator = new ComponentValidator<>(
            new ValidationRule<>(One, ACTION, TRIGGER),
            new ValidationRule<>(OneOrLess, DURATION, REPEAT),
            // DURATION and REPEAT must both be present or both absent
            new ValidationRule<>(One,
                    (Predicate<VAlarm> & Serializable) p->p.getProperties().getFirst(DURATION).isPresent(), REPEAT)
    );

    /**
     * Default constructor.
     */
    public VAlarm() {
        super(VALARM);
    }

    /**
     * Constructor.
     * @param properties a list of properties
     */
    public VAlarm(final PropertyList properties) {
        super(VALARM, properties);
    }

    /**
     * Constructs a new VALARM instance that will trigger at the specified time.
     * @param trigger the time the alarm will trigger
     */
    public VAlarm(final Instant trigger) {
        this();
        add(new Trigger(trigger));
    }

    /**
     * Constructs a new VALARM instance that will trigger at the specified time relative to the event/todo component.
     * @param trigger a duration of time relative to the parent component that the alarm will trigger at
     */
    public VAlarm(final TemporalAmount trigger) {
        this();
        add(new Trigger(trigger));
    }

    /**
     * {@inheritDoc}
     */
<<<<<<< HEAD
    public final void validate(final boolean recurse) throws ValidationException {
=======
    @Override
    public final void validate(final boolean recurse)
            throws ValidationException {
>>>>>>> 63a9ea2e

        /*
         * ; 'action' and 'trigger' are both REQUIRED, ; but MUST NOT occur more than once action / trigger /
         */

        /*
         * ; 'duration' and 'repeat' are both optional, ; and MUST NOT occur more than once each, ; but if one occurs,
         * so MUST the other duration / repeat /
         */

        /*
         * ; the following is optional, ; and MAY occur more than once x-prop
         */
        Optional<Action> action = getProperties().getFirst(ACTION);
        if (action.isPresent()) {
            final Validator<VAlarm> actionValidator = actionValidators.get(action.get());
            if (actionValidator != null) {
                actionValidator.validate(this);
            }
        }
        
        if (recurse) {
            validateProperties();
        }
    }
<<<<<<< HEAD
=======
    
    /**
     * {@inheritDoc}
     */
    @Override
    protected Validator getValidator(Method method) {
        throw new UnsupportedOperationException("VALARM validation included in VEVENT or VTODO method validator.");
    }
>>>>>>> 63a9ea2e

    /**
     * Returns the mandatory action property.
     * @return the ACTION property or null if not specified
     * @deprecated use {@link VAlarm#getProperty(String)}
     */
    @Deprecated
    public final Optional<Action> getAction() {
        return getProperty(ACTION);
    }

    /**
     * Returns the mandatory trigger property.
     * @return the TRIGGER property or null if not specified
     * @deprecated use {@link VAlarm#getProperty(String)}
     */
    @Deprecated
    public final Optional<Trigger> getTrigger() {
        return getProperty(TRIGGER);
    }

    /**
     * Returns the optional duration property.
     * @return the DURATION property or null if not specified
     * @deprecated use {@link VAlarm#getProperty(String)}
     */
    @Deprecated
    public final Optional<Duration> getDuration() {
        return getProperty(DURATION);
    }

    /**
     * Returns the optional repeat property.
     * @return the REPEAT property or null if not specified
     * @deprecated use {@link VAlarm#getProperty(String)}
     */
    @Deprecated
    public final Optional<Repeat> getRepeat() {
        return getProperty(REPEAT);
    }

    /**
     * Returns the optional attachment property.
     * @return the ATTACH property or null if not specified
     * @deprecated use {@link VAlarm#getProperty(String)}
     */
    @Deprecated
    public final Optional<Attach> getAttachment() {
        return getProperty(ATTACH);
    }

    /**
     * Returns the optional description property.
     * @return the DESCRIPTION property or null if not specified
     * @deprecated use {@link VAlarm#getProperty(String)}
     */
    @Deprecated
    public final Optional<Description> getDescription() {
        return getProperty(DESCRIPTION);
    }

    /**
     * Returns the optional summary property.
     * @return the SUMMARY property or null if not specified
     * @deprecated use {@link VAlarm#getProperty(String)}
     */
    @Deprecated
    public final Optional<Summary> getSummary() {
        return getProperty(SUMMARY);
    }

    @Override
    protected ComponentFactory<VAlarm> newFactory() {
        return new Factory();
    }

    public static class Factory extends Content.Factory implements ComponentFactory<VAlarm> {

        public Factory() {
            super(VALARM);
        }

        @Override
        public VAlarm createComponent() {
            return new VAlarm();
        }

        @Override
        public VAlarm createComponent(PropertyList properties) {
            return new VAlarm(properties);
        }

        @Override
        public VAlarm createComponent(PropertyList properties, ComponentList<?> subComponents) {
            throw new UnsupportedOperationException(String.format("%s does not support sub-components", VALARM));
        }
    }
}<|MERGE_RESOLUTION|>--- conflicted
+++ resolved
@@ -259,13 +259,8 @@
     /**
      * {@inheritDoc}
      */
-<<<<<<< HEAD
+    @Override
     public final void validate(final boolean recurse) throws ValidationException {
-=======
-    @Override
-    public final void validate(final boolean recurse)
-            throws ValidationException {
->>>>>>> 63a9ea2e
 
         /*
          * ; 'action' and 'trigger' are both REQUIRED, ; but MUST NOT occur more than once action / trigger /
@@ -291,17 +286,6 @@
             validateProperties();
         }
     }
-<<<<<<< HEAD
-=======
-    
-    /**
-     * {@inheritDoc}
-     */
-    @Override
-    protected Validator getValidator(Method method) {
-        throw new UnsupportedOperationException("VALARM validation included in VEVENT or VTODO method validator.");
-    }
->>>>>>> 63a9ea2e
 
     /**
      * Returns the mandatory action property.
