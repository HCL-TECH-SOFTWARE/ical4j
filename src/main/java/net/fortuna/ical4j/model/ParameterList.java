/**
 * Copyright (c) 2012, Ben Fortuna
 * All rights reserved.
 *
 * Redistribution and use in source and binary forms, with or without
 * modification, are permitted provided that the following conditions
 * are met:
 *
 *  o Redistributions of source code must retain the above copyright
 * notice, this list of conditions and the following disclaimer.
 *
 *  o Redistributions in binary form must reproduce the above copyright
 * notice, this list of conditions and the following disclaimer in the
 * documentation and/or other materials provided with the distribution.
 *
 *  o Neither the name of Ben Fortuna nor the names of any other contributors
 * may be used to endorse or promote products derived from this software
 * without specific prior written permission.
 *
 * THIS SOFTWARE IS PROVIDED BY THE COPYRIGHT HOLDERS AND CONTRIBUTORS
 * "AS IS" AND ANY EXPRESS OR IMPLIED WARRANTIES, INCLUDING, BUT NOT
 * LIMITED TO, THE IMPLIED WARRANTIES OF MERCHANTABILITY AND FITNESS FOR
 * A PARTICULAR PURPOSE ARE DISCLAIMED. IN NO EVENT SHALL THE COPYRIGHT OWNER OR
 * CONTRIBUTORS BE LIABLE FOR ANY DIRECT, INDIRECT, INCIDENTAL, SPECIAL,
 * EXEMPLARY, OR CONSEQUENTIAL DAMAGES (INCLUDING, BUT NOT LIMITED TO,
 * PROCUREMENT OF SUBSTITUTE GOODS OR SERVICES; LOSS OF USE, DATA, OR
 * PROFITS; OR BUSINESS INTERRUPTION) HOWEVER CAUSED AND ON ANY THEORY OF
 * LIABILITY, WHETHER IN CONTRACT, STRICT LIABILITY, OR TORT (INCLUDING
 * NEGLIGENCE OR OTHERWISE) ARISING IN ANY WAY OUT OF THE USE OF THIS
 * SOFTWARE, EVEN IF ADVISED OF THE POSSIBILITY OF SUCH DAMAGE.
 */
package net.fortuna.ical4j.model;

import java.util.*;
import java.util.stream.Collectors;

/**
 * $Id$ [Apr 5, 2004]
 *
 * Accessor implementation for a list of iCalendar parameters.
 * @author Ben Fortuna
 */
public class ParameterList implements ContentContainer<Parameter> {

    private final List<Parameter> parameters;

    /**
     * Default constructor. Creates an empty parameter list.
     */
    public ParameterList() {
        this(Collections.emptyList());
    }

    /**
     * Creates an unmodifiable copy of the specified parameter list.
     * @param list a parameter list to copy parameters from
     */
    public ParameterList(List<Parameter> list) {
        this.parameters = Collections.unmodifiableList(list);
    }

    @Override
    public ContentContainer<Parameter> add(Parameter content) {
        List<Parameter> copy = new ArrayList<>(parameters);
        copy.add(content);
        return new ParameterList(copy);
    }

    @Override
    public ContentContainer<Parameter> addAll(Collection<Parameter> content) {
        List<Parameter> copy = new ArrayList<>(parameters);
        copy.addAll(content);
        return new ParameterList(copy);
    }

    @Override
    public ContentContainer<Parameter> remove(Parameter content) {
        List<Parameter> copy = new ArrayList<>(parameters);
        if (copy.remove(content)) {
            return new ParameterList(copy);
        } else {
            return this;
        }
    }

    @Override
    public ContentContainer<Parameter> removeAll(String... name) {
        List<String> names = Arrays.asList(name);
        List<Parameter> copy = new ArrayList<>(parameters);
        if (copy.removeIf(p -> names.contains(p.getName()))) {
            return new ParameterList(copy);
        } else {
            return this;
        }
    }

    @Override
    public ContentContainer<Parameter> replace(Parameter content) {
        List<Parameter> copy = new ArrayList<>(parameters);
        copy.removeIf(p -> p.getName().equals(content.getName()));
        copy.add(content);
        return new ParameterList(copy);
    }

    @Override
    public List<Parameter> getAll() {
        return parameters;
    }

    /**
     * {@inheritDoc}
     */
    @Override
    public final String toString() {
        if (!parameters.isEmpty()) {
            return parameters.stream().map(Parameter::toString)
                    .collect(Collectors.joining(";", ";", ""));
        }
        return "";
    }

    /**
     * Returns the first parameter with the specified name.
     * @param aName name of the parameter
     * @return the first matching parameter or null if no matching parameters
     *
     * @deprecated use {@link ParameterList#getFirst(String)}
     */
    @Deprecated
    public final <T extends Parameter> Optional<T> getParameter(final String aName) {
        return getFirst(aName);
    }

    /**
     * Returns a list of parameters with the specified name.
     * @param name name of parameters to return
     * @return a parameter list
     *
     * @deprecated use {@link ParameterList#get(String)}
     */
    @Deprecated
    public final ParameterList getParameters(final String name) {
        final ParameterList list = new ParameterList(get(name));
        return list;
    }

    @Override
    public boolean equals(Object o) {
        if (this == o) return true;
        if (o == null || getClass() != o.getClass()) return false;
        ParameterList that = (ParameterList) o;
        return Objects.equals(parameters, that.parameters);
    }

<<<<<<< HEAD
    @Override
    public int hashCode() {
        return Objects.hash(parameters);
=======
    /**
     * @return boolean indicates if the list is empty
     * @see List#isEmpty()
     */
    public final boolean isEmpty() {
        return parameters.isEmpty();
    }

    /**
     * @return an iterator
     * @see List#iterator()
     */
    @Override
    public final Iterator<Parameter> iterator() {
        return parameters.iterator();
    }

    /**
     * Remove a parameter from the list.
     * @param parameter the parameter to remove
     * @return true if the list contained the specified parameter
     * @see List#remove(java.lang.Object)
     */
    public final boolean remove(final Parameter parameter) {
        return parameters.remove(parameter);
    }

    /**
     * Remove all parameters with the specified name.
     * @param paramName the name of parameters to remove
     */
    public final void removeAll(final String paramName) {
        final ParameterList params = getParameters(paramName);
        parameters.removeAll(params.parameters);
    }
    
    /**
     * @return the number of parameters in the list
     * @see List#size()
     */
    public final int size() {
        return parameters.size();
    }

    /**
     * {@inheritDoc}
     */
    @Override
    public final boolean equals(final Object arg0) {
        if (arg0 instanceof ParameterList) {
            final ParameterList p = (ParameterList) arg0;
            return Objects.equals(parameters, p.parameters);
        }
        return super.equals(arg0);
    }

    /**
     * {@inheritDoc}
     */
    @Override
    public final int hashCode() {
        return new HashCodeBuilder().append(parameters).toHashCode();
>>>>>>> 1f52049b
    }
}<|MERGE_RESOLUTION|>--- conflicted
+++ resolved
@@ -152,73 +152,8 @@
         return Objects.equals(parameters, that.parameters);
     }
 
-<<<<<<< HEAD
     @Override
     public int hashCode() {
         return Objects.hash(parameters);
-=======
-    /**
-     * @return boolean indicates if the list is empty
-     * @see List#isEmpty()
-     */
-    public final boolean isEmpty() {
-        return parameters.isEmpty();
-    }
-
-    /**
-     * @return an iterator
-     * @see List#iterator()
-     */
-    @Override
-    public final Iterator<Parameter> iterator() {
-        return parameters.iterator();
-    }
-
-    /**
-     * Remove a parameter from the list.
-     * @param parameter the parameter to remove
-     * @return true if the list contained the specified parameter
-     * @see List#remove(java.lang.Object)
-     */
-    public final boolean remove(final Parameter parameter) {
-        return parameters.remove(parameter);
-    }
-
-    /**
-     * Remove all parameters with the specified name.
-     * @param paramName the name of parameters to remove
-     */
-    public final void removeAll(final String paramName) {
-        final ParameterList params = getParameters(paramName);
-        parameters.removeAll(params.parameters);
-    }
-    
-    /**
-     * @return the number of parameters in the list
-     * @see List#size()
-     */
-    public final int size() {
-        return parameters.size();
-    }
-
-    /**
-     * {@inheritDoc}
-     */
-    @Override
-    public final boolean equals(final Object arg0) {
-        if (arg0 instanceof ParameterList) {
-            final ParameterList p = (ParameterList) arg0;
-            return Objects.equals(parameters, p.parameters);
-        }
-        return super.equals(arg0);
-    }
-
-    /**
-     * {@inheritDoc}
-     */
-    @Override
-    public final int hashCode() {
-        return new HashCodeBuilder().append(parameters).toHashCode();
->>>>>>> 1f52049b
     }
 }