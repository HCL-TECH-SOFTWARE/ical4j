--- conflicted
+++ resolved
@@ -39,14 +39,8 @@
 
 import java.io.IOException;
 import java.io.Serializable;
-<<<<<<< HEAD
 import java.time.LocalDate;
 import java.time.temporal.*;
-=======
-import java.text.ParseException;
-import java.time.temporal.ValueRange;
-import java.util.Calendar;
->>>>>>> 0cbc0930
 import java.util.*;
 
 /**
@@ -184,21 +178,14 @@
 
     private static final String WKST = "WKST";
 
-<<<<<<< HEAD
-=======
     private static final String RSCALE = "RSCALE";
 
     private static final String SKIP = "SKIP";
-
-    public enum Frequency {
-        SECONDLY, MINUTELY, HOURLY, DAILY, WEEKLY, MONTHLY, YEARLY;
-    }
 
     public enum Skip {
         OMIT, BACKWARD, FORWARD;
     }
 
->>>>>>> 0cbc0930
     /**
      * Second frequency resolution.
      * @deprecated use {@link Frequency} instead.
@@ -268,13 +255,9 @@
 
     private Frequency frequency;
 
-<<<<<<< HEAD
+    private Skip skip;
+
     private TemporalAdapter<T> until;
-=======
-    private Skip skip;
-
-    private Date until;
->>>>>>> 0cbc0930
 
     private String rscale;
 
@@ -294,13 +277,9 @@
 
     private final List<Integer> yearDayList = new NumberList(ChronoField.DAY_OF_YEAR.range(), true);
 
-<<<<<<< HEAD
     private final List<Integer> weekNoList = new NumberList(WeekFields.ISO.weekOfWeekBasedYear().range(), true);
-=======
-    private MonthList monthList;
->>>>>>> 0cbc0930
-
-    private final List<Integer> monthList = new NumberList(ChronoField.MONTH_OF_YEAR.range(), false);
+
+    private final List<Month> monthList = new NumberList(ChronoField.MONTH_OF_YEAR.range(), false);
 
     private final List<Integer> setPosList = new NumberList(1, 366, true);
 
@@ -354,11 +333,7 @@
             } else if (BYWEEKNO.equals(token)) {
                 weekNoList.addAll(NumberList.parse(nextToken(tokens, token)));
             } else if (BYMONTH.equals(token)) {
-<<<<<<< HEAD
-                monthList.addAll(NumberList.parse(nextToken(tokens, token)));
-=======
-                monthList = new MonthList(nextToken(tokens, token), ValueRange.of(1, 12, 13));
->>>>>>> 0cbc0930
+                monthList.addAll(new MonthList(nextToken(tokens, token), ValueRange.of(1, 12, 13)));
             } else if (BYSETPOS.equals(token)) {
                 setPosList.addAll(NumberList.parse(nextToken(tokens, token)));
             } else if (WKST.equals(token)) {
@@ -420,60 +395,6 @@
         this.frequency = frequency;
         this.count = count;
         validateFrequency();
-<<<<<<< HEAD
-=======
-        initTransformers();
-    }
-
-    private void initTransformers() {
-        transformers = new HashMap<>();
-        if (secondList != null) {
-            transformers.put(BYSECOND, new BySecondRule(secondList, frequency, Optional.ofNullable(weekStartDay)));
-        } else {
-            secondList = new NumberList(0, 59, false);
-        }
-        if (minuteList != null) {
-            transformers.put(BYMINUTE, new ByMinuteRule(minuteList, frequency, Optional.ofNullable(weekStartDay)));
-        } else {
-            minuteList = new NumberList(0, 59, false);
-        }
-        if (hourList != null) {
-            transformers.put(BYHOUR, new ByHourRule(hourList, frequency, Optional.ofNullable(weekStartDay)));
-        } else {
-            hourList = new NumberList(0, 23, false);
-        }
-        if (monthDayList != null) {
-            transformers.put(BYMONTHDAY, new ByMonthDayRule(monthDayList, frequency, Optional.ofNullable(weekStartDay)));
-        } else {
-            monthDayList = new NumberList(1, 31, true);
-        }
-        if (yearDayList != null) {
-            transformers.put(BYYEARDAY, new ByYearDayRule(yearDayList, frequency, Optional.ofNullable(weekStartDay)));
-        } else {
-            yearDayList = new NumberList(1, 366, true);
-        }
-        if (weekNoList != null) {
-            transformers.put(BYWEEKNO, new ByWeekNoRule(weekNoList, frequency, Optional.ofNullable(weekStartDay)));
-        } else {
-            weekNoList = new NumberList(1, 53, true);
-        }
-        if (monthList != null) {
-            transformers.put(BYMONTH, new ByMonthRule(monthList, frequency,
-                    Optional.ofNullable(weekStartDay)));
-        } else {
-            monthList = new MonthList(ValueRange.of(1, 12, 13));
-        }
-        if (dayList != null) {
-            transformers.put(BYDAY, new ByDayRule(dayList, deriveFilterType(), Optional.ofNullable(weekStartDay)));
-        } else {
-            dayList = new WeekDayList();
-        }
-        if (setPosList != null) {
-            transformers.put(BYSETPOS, new BySetPosRule(setPosList));
-        } else {
-            setPosList = new NumberList(1, 366, true);
-        }
->>>>>>> 0cbc0930
     }
 
     private Frequency deriveFilterType() {
@@ -534,11 +455,7 @@
      *
      * @return Returns the monthList.
      */
-<<<<<<< HEAD
-    public final List<Integer> getMonthList() {
-=======
-    public final MonthList getMonthList() {
->>>>>>> 0cbc0930
+    public final List<Month> getMonthList() {
         return monthList;
     }
 
@@ -1137,13 +1054,9 @@
 
         private Frequency frequency;
 
-<<<<<<< HEAD
+        private Skip skip;
+
         private T until;
-=======
-        private Skip skip;
-
-        private Date until;
->>>>>>> 0cbc0930
 
         private String rscale;
 
@@ -1165,11 +1078,7 @@
 
         private List<Integer> weekNoList;
 
-<<<<<<< HEAD
-        private List<Integer> monthList;
-=======
-        private MonthList monthList;
->>>>>>> 0cbc0930
+        private List<Month> monthList;
 
         private List<Integer> setPosList;
 
@@ -1180,30 +1089,22 @@
             return this;
         }
 
-<<<<<<< HEAD
-        public Builder<T> until(T until) {
-=======
         public Builder skip(Skip skip) {
             this.skip = skip;
             return this;
         }
 
-        public Builder until(Date until) {
->>>>>>> 0cbc0930
+        public Builder<T> until(T until) {
             this.until = until;
             return this;
         }
 
-<<<<<<< HEAD
-        public Builder<T> count(Integer count) {
-=======
         public Builder rscale(String rscale) {
             this.rscale = rscale;
             return this;
         }
 
-        public Builder count(Integer count) {
->>>>>>> 0cbc0930
+        public Builder<T> count(Integer count) {
             this.count = count;
             return this;
         }
@@ -1248,11 +1149,7 @@
             return this;
         }
 
-<<<<<<< HEAD
-        public Builder<T> monthList(List<Integer> monthList) {
-=======
-        public Builder monthList(MonthList monthList) {
->>>>>>> 0cbc0930
+        public Builder<T> monthList(List<Month> monthList) {
             this.monthList = monthList;
             return this;
         }
@@ -1270,14 +1167,10 @@
         public Recur<T> build() {
             Recur<T> recur = new Recur<>();
             recur.frequency = frequency;
-<<<<<<< HEAD
+            recur.skip = skip;
             if (until != null) {
                 recur.until = new TemporalAdapter<T>(until);
             }
-=======
-            recur.skip = skip;
-            recur.until = until;
->>>>>>> 0cbc0930
             recur.count = count;
             recur.interval = interval;
             if (secondList != null) {
