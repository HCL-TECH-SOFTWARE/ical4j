/**
 * Copyright (c) 2012, Ben Fortuna
 * All rights reserved.
 *
 * Redistribution and use in source and binary forms, with or without
 * modification, are permitted provided that the following conditions
 * are met:
 *
 *  o Redistributions of source code must retain the above copyright
 * notice, this list of conditions and the following disclaimer.
 *
 *  o Redistributions in binary form must reproduce the above copyright
 * notice, this list of conditions and the following disclaimer in the
 * documentation and/or other materials provided with the distribution.
 *
 *  o Neither the name of Ben Fortuna nor the names of any other contributors
 * may be used to endorse or promote products derived from this software
 * without specific prior written permission.
 *
 * THIS SOFTWARE IS PROVIDED BY THE COPYRIGHT HOLDERS AND CONTRIBUTORS
 * "AS IS" AND ANY EXPRESS OR IMPLIED WARRANTIES, INCLUDING, BUT NOT
 * LIMITED TO, THE IMPLIED WARRANTIES OF MERCHANTABILITY AND FITNESS FOR
 * A PARTICULAR PURPOSE ARE DISCLAIMED. IN NO EVENT SHALL THE COPYRIGHT OWNER OR
 * CONTRIBUTORS BE LIABLE FOR ANY DIRECT, INDIRECT, INCIDENTAL, SPECIAL,
 * EXEMPLARY, OR CONSEQUENTIAL DAMAGES (INCLUDING, BUT NOT LIMITED TO,
 * PROCUREMENT OF SUBSTITUTE GOODS OR SERVICES; LOSS OF USE, DATA, OR
 * PROFITS; OR BUSINESS INTERRUPTION) HOWEVER CAUSED AND ON ANY THEORY OF
 * LIABILITY, WHETHER IN CONTRACT, STRICT LIABILITY, OR TORT (INCLUDING
 * NEGLIGENCE OR OTHERWISE) ARISING IN ANY WAY OUT OF THE USE OF THIS
 * SOFTWARE, EVEN IF ADVISED OF THE POSSIBILITY OF SUCH DAMAGE.
 */
package net.fortuna.ical4j.model;

import net.fortuna.ical4j.transform.recurrence.*;
import net.fortuna.ical4j.util.CompatibilityHints;
import net.fortuna.ical4j.util.Configurator;
import org.slf4j.Logger;
import org.slf4j.LoggerFactory;

import java.io.IOException;
import java.io.Serializable;
import java.time.LocalDate;
import java.time.chrono.Chronology;
import java.time.temporal.*;
import java.util.*;

/**
 * $Id$ [18-Apr-2004]
 *
 * <pre>
 *     3.3.10.  Recurrence Rule
 *
 *    Value Name:  RECUR
 *
 *    Purpose:  This value type is used to identify properties that contain
 *       a recurrence rule specification.
 *
 *    Format Definition:  This value type is defined by the following
 *       notation:
 *
 *        recur           = recur-rule-part *( ";" recur-rule-part )
 *                        ;
 *                        ; The rule parts are not ordered in any
 *                        ; particular sequence.
 *                        ;
 *                        ; The FREQ rule part is REQUIRED,
 *                        ; but MUST NOT occur more than once.
 *                        ;
 *                        ; The UNTIL or COUNT rule parts are OPTIONAL,
 *                        ; but they MUST NOT occur in the same 'recur'.
 *                        ;
 *
 *                        ; The other rule parts are OPTIONAL,
 *                        ; but MUST NOT occur more than once.
 *
 *        recur-rule-part = ( "FREQ" "=" freq )
 *                        / ( "UNTIL" "=" enddate )
 *                        / ( "COUNT" "=" 1*DIGIT )
 *                        / ( "INTERVAL" "=" 1*DIGIT )
 *                        / ( "BYSECOND" "=" byseclist )
 *                        / ( "BYMINUTE" "=" byminlist )
 *                        / ( "BYHOUR" "=" byhrlist )
 *                        / ( "BYDAY" "=" bywdaylist )
 *                        / ( "BYMONTHDAY" "=" bymodaylist )
 *                        / ( "BYYEARDAY" "=" byyrdaylist )
 *                        / ( "BYWEEKNO" "=" bywknolist )
 *                        / ( "BYMONTH" "=" bymolist )
 *                        / ( "BYSETPOS" "=" bysplist )
 *                        / ( "WKST" "=" weekday )
 *
 *        freq        = "SECONDLY" / "MINUTELY" / "HOURLY" / "DAILY"
 *                    / "WEEKLY" / "MONTHLY" / "YEARLY"
 *
 *        enddate     = date / date-time
 *
 *        byseclist   = ( seconds *("," seconds) )
 *
 *        seconds     = 1*2DIGIT       ;0 to 60
 *
 *        byminlist   = ( minutes *("," minutes) )
 *
 *        minutes     = 1*2DIGIT       ;0 to 59
 *
 *        byhrlist    = ( hour *("," hour) )
 *
 *        hour        = 1*2DIGIT       ;0 to 23
 *
 *        bywdaylist  = ( weekdaynum *("," weekdaynum) )
 *
 *        weekdaynum  = [[plus / minus] ordwk] weekday
 *
 *        plus        = "+"
 *
 *        minus       = "-"
 *
 *        ordwk       = 1*2DIGIT       ;1 to 53
 *
 *        weekday     = "SU" / "MO" / "TU" / "WE" / "TH" / "FR" / "SA"
 *        ;Corresponding to SUNDAY, MONDAY, TUESDAY, WEDNESDAY, THURSDAY,
 *        ;FRIDAY, and SATURDAY days of the week.
 *
 *        bymodaylist = ( monthdaynum *("," monthdaynum) )
 *
 *        monthdaynum = [plus / minus] ordmoday
 *
 *        ordmoday    = 1*2DIGIT       ;1 to 31
 *
 *        byyrdaylist = ( yeardaynum *("," yeardaynum) )
 *
 *        yeardaynum  = [plus / minus] ordyrday
 *
 *        ordyrday    = 1*3DIGIT      ;1 to 366
 *
 *        bywknolist  = ( weeknum *("," weeknum) )
 *
 *        weeknum     = [plus / minus] ordwk
 *
 *        bymolist    = ( monthnum *("," monthnum) )
 *
 *        monthnum    = 1*2DIGIT       ;1 to 12
 *
 *        bysplist    = ( setposday *("," setposday) )
 *
 *        setposday   = yeardaynum
 * </pre>
 *
 * @author Ben Fortuna
 * @version 2.0
 */
public class Recur<T extends Temporal> implements Serializable {

    private static final long serialVersionUID = -7333226591784095142L;

    private static final String FREQ = "FREQ";

    private static final String UNTIL = "UNTIL";

    private static final String COUNT = "COUNT";

    private static final String INTERVAL = "INTERVAL";

    private static final String BYSECOND = "BYSECOND";

    private static final String BYMINUTE = "BYMINUTE";

    private static final String BYHOUR = "BYHOUR";

    private static final String BYDAY = "BYDAY";

    private static final String BYMONTHDAY = "BYMONTHDAY";

    private static final String BYYEARDAY = "BYYEARDAY";

    private static final String BYWEEKNO = "BYWEEKNO";

    private static final String BYMONTH = "BYMONTH";

    private static final String BYSETPOS = "BYSETPOS";

    private static final String WKST = "WKST";

    private static final String RSCALE = "RSCALE";

    private static final String SKIP = "SKIP";

    public enum RScale {

        JAPANESE("Japanese"),
        BUDDHIST("ThaiBuddhist"),
        ROC("Minguo"),
        ISLAMIC("islamic"),
        ISO8601("ISO"),

        CHINESE("ISO"),
        ETHIOPIC("Ethiopic"),
        HEBREW("ISO"),
        GREGORIAN("ISO");

        private final String chronology;

        RScale(String chronology) {
            this.chronology = chronology;
        }

        public String getChronology() {
            return chronology;
        }
    }

    public enum Skip {
        OMIT, BACKWARD, FORWARD;
    }

    /**
     * Second frequency resolution.
     * @deprecated use {@link Frequency} instead.
     */
    @Deprecated
    public static final String SECONDLY = "SECONDLY";

    /**
     * Minute frequency resolution.
     * @deprecated use {@link Frequency} instead.
     */
    @Deprecated
    public static final String MINUTELY = "MINUTELY";

    /**
     * Hour frequency resolution.
     * @deprecated use {@link Frequency} instead.
     */
    @Deprecated
    public static final String HOURLY = "HOURLY";

    /**
     * Day frequency resolution.
     * @deprecated use {@link Frequency} instead.
     */
    @Deprecated
    public static final String DAILY = "DAILY";

    /**
     * Week frequency resolution.
     * @deprecated use {@link Frequency} instead.
     */
    @Deprecated
    public static final String WEEKLY = "WEEKLY";

    /**
     * Month frequency resolution.
     * @deprecated use {@link Frequency} instead.
     */
    @Deprecated
    public static final String MONTHLY = "MONTHLY";

    /**
     * Year frequency resolution.
     * @deprecated use {@link Frequency} instead.
     */
    @Deprecated
    public static final String YEARLY = "YEARLY";

    /**
     * When calculating dates matching this recur ({@code getDates()} or {@code getNextDate}),
     * this property defines the maximum number of attempt to find a matching date by
     * incrementing the seed.
     * <p>The default value is 1000. A value of -1 corresponds to no maximum.</p>
     */
    public static final String KEY_MAX_INCREMENT_COUNT = "net.fortuna.ical4j.recur.maxincrementcount";

    private static final int maxIncrementCount;

    static {
        maxIncrementCount = Configurator.getIntProperty(KEY_MAX_INCREMENT_COUNT).orElse(1000);
    }

    private transient Logger log = LoggerFactory.getLogger(Recur.class);

    private static final Comparator<Temporal> CANDIDATE_SORTER = new TemporalComparator();

    private Frequency frequency;

    private Skip skip;

    private TemporalAdapter<T> until;

    private RScale rscale;

    private Integer count;

    private Integer interval;

    private List<Integer> secondList = new NumberList(ChronoField.SECOND_OF_MINUTE.range(), false);

    private List<Integer> minuteList = new NumberList(ChronoField.MINUTE_OF_HOUR.range(), false);

    private List<Integer> hourList = new NumberList(ChronoField.HOUR_OF_DAY.range(), false);

    private List<WeekDay> dayList = new WeekDayList();

    private List<Integer> monthDayList = new NumberList(ChronoField.DAY_OF_MONTH.range(), true);

    private List<Integer> yearDayList = new NumberList(ChronoField.DAY_OF_YEAR.range(), true);

    private List<Integer> weekNoList = new NumberList(WeekFields.ISO.weekOfWeekBasedYear().range(), true);

    private List<Month> monthList = new MonthList(ChronoField.MONTH_OF_YEAR.range());

    private List<Integer> setPosList = new NumberList(ChronoField.DAY_OF_YEAR.range(), true);

    private WeekDay weekStartDay;

    private final Map<String, String> experimentalValues = new HashMap<String, String>();

    // Temporal field we increment based on frequency.
    private TemporalUnit calIncField;

    /**
     * Default constructor.
     */
    private Recur() {
    }

    /**
     * Constructs a new instance from the specified string value.
     *
     * @param aValue a string representation of a recurrence.
     */
    public Recur(final String aValue) {
        Chronology chronology = Chronology.ofLocale(Locale.getDefault());
        Iterator<String> tokens = Arrays.asList(aValue.split("[;=]")).iterator();
        while (tokens.hasNext()) {
            final String token = tokens.next();
            if (FREQ.equals(token)) {
                frequency = Frequency.valueOf(nextToken(tokens, token));
            } else if (SKIP.equals(token)) {
                skip = Skip.valueOf(nextToken(tokens, token));
            } else if (RSCALE.equals(token)) {
                rscale = RScale.valueOf(nextToken(tokens, token));
                chronology = Chronology.of(rscale.getChronology());
            } else if (UNTIL.equals(token)) {
                final String untilString = nextToken(tokens, token);
                until = TemporalAdapter.parse(untilString);
            } else if (COUNT.equals(token)) {
                count = Integer.parseInt(nextToken(tokens, token));
            } else if (INTERVAL.equals(token)) {
                interval = Integer.parseInt(nextToken(tokens, token));
            } else if (BYSECOND.equals(token)) {
                secondList = new NumberList(nextToken(tokens, token), chronology.range(ChronoField.SECOND_OF_MINUTE), false);
            } else if (BYMINUTE.equals(token)) {
                minuteList = new NumberList(nextToken(tokens, token), chronology.range(ChronoField.MINUTE_OF_HOUR), false);
            } else if (BYHOUR.equals(token)) {
                hourList = new NumberList(nextToken(tokens, token), chronology.range(ChronoField.HOUR_OF_DAY), false);
            } else if (BYDAY.equals(token)) {
                dayList.addAll(new WeekDayList(nextToken(tokens, token)));
            } else if (BYMONTHDAY.equals(token)) {
                monthDayList = new NumberList(nextToken(tokens, token), chronology.range(ChronoField.DAY_OF_MONTH), true);
            } else if (BYYEARDAY.equals(token)) {
                yearDayList = new NumberList(nextToken(tokens, token), chronology.range(ChronoField.DAY_OF_YEAR), true);
            } else if (BYWEEKNO.equals(token)) {
                weekNoList = new NumberList(nextToken(tokens, token), chronology.range(ChronoField.ALIGNED_WEEK_OF_YEAR), true);
            } else if (BYMONTH.equals(token)) {
                monthList = new MonthList(nextToken(tokens, token), chronology.range(ChronoField.MONTH_OF_YEAR));
            } else if (BYSETPOS.equals(token)) {
                setPosList = new NumberList(nextToken(tokens, token), chronology.range(ChronoField.DAY_OF_YEAR), true);
            } else if (WKST.equals(token)) {
                weekStartDay = WeekDay.getWeekDay(WeekDay.Day.valueOf(nextToken(tokens, token)));
            } else {
                if (CompatibilityHints.isHintEnabled(CompatibilityHints.KEY_RELAXED_PARSING)) {
                    // assume experimental value..
                    experimentalValues.put(token, nextToken(tokens, token));
                } else {
                    throw new IllegalArgumentException(String.format("Invalid recurrence rule part: %s=%s",
                            token, nextToken(tokens, token)));
                }
            }
        }
        validateFrequency();
    }

    private String nextToken(Iterator<String> tokens, String lastToken) {
        try {
            return tokens.next();
        } catch (NoSuchElementException e) {
            throw new IllegalArgumentException("Missing expected token, last token: " + lastToken);
        }
    }

    /**
     * @param frequency a recurrence frequency string
     * @param until     maximum recurrence date
     */
    @Deprecated
    public Recur(final String frequency, final T until) {
        this(Frequency.valueOf(frequency), until);
    }

    /**
     * @param frequency a recurrence frequency string
     * @param until     maximum recurrence date
     */
    public Recur(final Frequency frequency, final T until) {
        this.frequency = frequency;
        this.until = new TemporalAdapter<T>(until);
        validateFrequency();
    }

    /**
     * @param frequency a recurrence frequency string
     * @param count     maximum recurrence count
     */
    @Deprecated
    public Recur(final String frequency, final int count) {
        this(Frequency.valueOf(frequency), count);
    }

    /**
     * @param frequency a recurrence frequency string
     * @param count     maximum recurrence count
     */
    public Recur(final Frequency frequency, final int count) {
        this.frequency = frequency;
        this.count = count;
        validateFrequency();
<<<<<<< HEAD
=======
        initTransformers();
    }

    private void initTransformers() {
        transformers = new HashMap<>();
        Chronology chronology = rscale != null ? Chronology.of(rscale.getChronology())
                : Chronology.ofLocale(Locale.getDefault());
        if (secondList != null) {
            transformers.put(BYSECOND, new BySecondRule(secondList, frequency, Optional.ofNullable(weekStartDay)));
        } else {
            secondList = new NumberList(chronology.range(ChronoField.SECOND_OF_MINUTE), false);
        }
        if (minuteList != null) {
            transformers.put(BYMINUTE, new ByMinuteRule(minuteList, frequency, Optional.ofNullable(weekStartDay)));
        } else {
            minuteList = new NumberList(chronology.range(ChronoField.MINUTE_OF_HOUR), false);
        }
        if (hourList != null) {
            transformers.put(BYHOUR, new ByHourRule(hourList, frequency, Optional.ofNullable(weekStartDay)));
        } else {
            hourList = new NumberList(chronology.range(ChronoField.HOUR_OF_DAY), false);
        }
        if (monthDayList != null) {
            transformers.put(BYMONTHDAY, new ByMonthDayRule(monthDayList, frequency, Optional.ofNullable(weekStartDay), skip));
        } else {
            monthDayList = new NumberList(chronology.range(ChronoField.DAY_OF_MONTH), true);
        }
        if (yearDayList != null) {
            transformers.put(BYYEARDAY, new ByYearDayRule(yearDayList, frequency, Optional.ofNullable(weekStartDay)));
        } else {
            yearDayList = new NumberList(chronology.range(ChronoField.DAY_OF_YEAR), true);
        }
        if (weekNoList != null) {
            transformers.put(BYWEEKNO, new ByWeekNoRule(weekNoList, frequency, Optional.ofNullable(weekStartDay)));
        } else {
            weekNoList = new NumberList(chronology.range(ChronoField.ALIGNED_WEEK_OF_YEAR), true);
        }
        if (monthList != null) {
            transformers.put(BYMONTH, new ByMonthRule(monthList, frequency,
                    Optional.ofNullable(weekStartDay), skip));
        } else {
            monthList = new MonthList(chronology.range(ChronoField.MONTH_OF_YEAR));
        }
        if (dayList != null) {
            transformers.put(BYDAY, new ByDayRule(dayList, deriveFilterType(), Optional.ofNullable(weekStartDay)));
        } else {
            dayList = new WeekDayList();
        }
        if (setPosList != null) {
            transformers.put(BYSETPOS, new BySetPosRule(setPosList));
        } else {
            setPosList = new NumberList(chronology.range(ChronoField.DAY_OF_YEAR), true);
        }
>>>>>>> a8c3b91e
    }

    private Frequency deriveFilterType() {
        if (frequency == Frequency.DAILY || !getYearDayList().isEmpty() || !getMonthDayList().isEmpty()) {
            return Frequency.DAILY;
        } else if (frequency == Frequency.WEEKLY || !getWeekNoList().isEmpty()) {
            return Frequency.WEEKLY;
        } else if (frequency == Frequency.MONTHLY || !getMonthList().isEmpty()) {
            return Frequency.MONTHLY;
        } else {
            return frequency;
        }
    }

    /**
     * Accessor for the configured BYDAY list.
     * NOTE: Any changes to the returned list will have no effect on the recurrence rule processing.
     *
     * @return Returns the dayList.
     */
    public final List<WeekDay> getDayList() {
        return dayList;
    }

    /**
     * Accessor for the configured BYHOUR list.
     * NOTE: Any changes to the returned list will have no effect on the recurrence rule processing.
     *
     * @return Returns the hourList.
     */
    public final List<Integer> getHourList() {
        return hourList;
    }

    /**
     * Accessor for the configured BYMINUTE list.
     * NOTE: Any changes to the returned list will have no effect on the recurrence rule processing.
     *
     * @return Returns the minuteList.
     */
    public final List<Integer> getMinuteList() {
        return minuteList;
    }

    /**
     * Accessor for the configured BYMONTHDAY list.
     * NOTE: Any changes to the returned list will have no effect on the recurrence rule processing.
     *
     * @return Returns the monthDayList.
     */
    public final List<Integer> getMonthDayList() {
        return monthDayList;
    }

    /**
     * Accessor for the configured BYMONTH list.
     * NOTE: Any changes to the returned list will have no effect on the recurrence rule processing.
     *
     * @return Returns the monthList.
     */
    public final List<Month> getMonthList() {
        return monthList;
    }

    /**
     * Accessor for the configured BYSECOND list.
     * NOTE: Any changes to the returned list will have no effect on the recurrence rule processing.
     *
     * @return Returns the secondList.
     */
    public final List<Integer> getSecondList() {
        return secondList;
    }

    /**
     * Accessor for the configured BYSETPOS list.
     * NOTE: Any changes to the returned list will have no effect on the recurrence rule processing.
     *
     * @return Returns the setPosList.
     */
    public final List<Integer> getSetPosList() {
        return setPosList;
    }

    /**
     * Accessor for the configured BYWEEKNO list.
     * NOTE: Any changes to the returned list will have no effect on the recurrence rule processing.
     *
     * @return Returns the weekNoList.
     */
    public final List<Integer> getWeekNoList() {
        return weekNoList;
    }

    /**
     * Accessor for the configured BYYEARDAY list.
     * NOTE: Any changes to the returned list will have no effect on the recurrence rule processing.
     *
     * @return Returns the yearDayList.
     */
    public final List<Integer> getYearDayList() {
        return yearDayList;
    }

    /**
     * @return Returns the count or -1 if the rule does not have a count.
     */
    public final int getCount() {
        return Optional.ofNullable(count).orElse(-1);
    }

    /**
     * @return Returns the experimentalValues.
     */
    public final Map<String, String> getExperimentalValues() {
        return experimentalValues;
    }

    /**
     * @return Returns the frequency.
     */
    public final Frequency getFrequency() {
        return frequency;
    }

    /**
     *
     * @return leap month skip behaviour.
     */
    public Skip getSkip() {
        return skip;
    }

    /**
     * @return Returns the interval or -1 if the rule does not have an interval defined.
     */
    public final int getInterval() {
        return Optional.ofNullable(interval).orElse(-1);
    }

    /**
     * @return Returns the until or null if there is none.
     */
    public final T getUntil() {
        return until != null ? until.getTemporal() : null;
    }

    /**
     * @return Returns the weekStartDay or null if there is none.
     */
    public final WeekDay getWeekStartDay() {
        return weekStartDay;
    }

    /**
     * @param weekStartDay The weekStartDay to set.
     * @deprecated will be removed in a future version to support immutable pattern.
     */
    @Deprecated
    public final void setWeekStartDay(final WeekDay weekStartDay) {
        this.weekStartDay = weekStartDay;
    }

    /**
     * {@inheritDoc}
     */
    @Override
    public final String toString() {
        final StringBuilder b = new StringBuilder();
        if (rscale != null) {
            b.append(RSCALE);
            b.append('=');
            b.append(rscale);
            b.append(';');
        }
        b.append(FREQ);
        b.append('=');
        b.append(frequency);
        if (weekStartDay != null) {
            b.append(';');
            b.append(WKST);
            b.append('=');
            b.append(weekStartDay);
        }
        if (until != null) {
            b.append(';');
            b.append(UNTIL);
            b.append('=');
            // Note: date-time representations should always be in UTC time.
            b.append(until);
        }
        if (count != null) {
            b.append(';');
            b.append(COUNT);
            b.append('=');
            b.append(count);
        }
        if (interval != null) {
            b.append(';');
            b.append(INTERVAL);
            b.append('=');
            b.append(interval);
        }
        if (!monthList.isEmpty()) {
            b.append(';');
            b.append(BYMONTH);
            b.append('=');
            b.append(monthList);
        }
        if (!weekNoList.isEmpty()) {
            b.append(';');
            b.append(BYWEEKNO);
            b.append('=');
            b.append(NumberList.toString(weekNoList));
        }
        if (!yearDayList.isEmpty()) {
            b.append(';');
            b.append(BYYEARDAY);
            b.append('=');
            b.append(NumberList.toString(yearDayList));
        }
        if (!monthDayList.isEmpty()) {
            b.append(';');
            b.append(BYMONTHDAY);
            b.append('=');
            b.append(NumberList.toString(monthDayList));
        }
        if (!dayList.isEmpty()) {
            b.append(';');
            b.append(BYDAY);
            b.append('=');
            b.append(WeekDayList.toString(dayList));
        }
        if (!hourList.isEmpty()) {
            b.append(';');
            b.append(BYHOUR);
            b.append('=');
            b.append(NumberList.toString(hourList));
        }
        if (!minuteList.isEmpty()) {
            b.append(';');
            b.append(BYMINUTE);
            b.append('=');
            b.append(NumberList.toString(minuteList));
        }
        if (!secondList.isEmpty()) {
            b.append(';');
            b.append(BYSECOND);
            b.append('=');
            b.append(NumberList.toString(secondList));
        }
        if (!setPosList.isEmpty()) {
            b.append(';');
            b.append(BYSETPOS);
            b.append('=');
            b.append(NumberList.toString(setPosList));
        }
        if (skip != null) {
            b.append(';');
            b.append(SKIP);
            b.append('=');
            b.append(skip);
        }
        return b.toString();
    }

    /**
     * Returns a list of start dates in the specified period represented by this recur. Any date fields not specified by
     * this recur are retained from the period start, and as such you should ensure the period start is initialised
     * correctly.
     *
     * @param periodStart the start of the period
     * @param periodEnd   the end of the period
     * @return a list of dates
     */
    public final List<T> getDates(final T periodStart, final T periodEnd) {
        return getDates(periodStart, periodStart, periodEnd, -1);
    }

    /**
     * Convenience method for retrieving recurrences in a specified period.
     *
     * @param seed   a seed date for generating recurrence instances
     * @param period the period of returned recurrence dates
     * @return a list of dates
     */
    public final List<T> getDates(final T seed, final Period<T> period) {
        return getDates(seed, period.getStart(), period.getEnd(), -1);
    }

    /**
     * Returns a list of start dates in the specified period represented by this recur. This method includes a base date
     * argument, which indicates the start of the fist occurrence of this recurrence. The base date is used to inject
     * default values to return a set of dates in the correct format. For example, if the search start date (start) is
     * Wed, Mar 23, 12:19PM, but the recurrence is Mon - Fri, 9:00AM - 5:00PM, the start dates returned should all be at
     * 9:00AM, and not 12:19PM.
     *
     * @param seed        the start date of this Recurrence's first instance
     * @param periodStart the start of the period
     * @param periodEnd   the end of the period
     * @return a list of dates represented by this recur instance
     */
    public final List<T> getDates(final T seed, final T periodStart, final T periodEnd) {
        return getDates(seed, periodStart, periodEnd, -1);
    }

    /**
     * Returns a list of start dates in the specified period represented by this recur. This method includes a base date
     * argument, which indicates the start of the fist occurrence of this recurrence. The base date is used to inject
     * default values to return a set of dates in the correct format. For example, if the search start date (start) is
     * Wed, Mar 23, 12:19PM, but the recurrence is Mon - Fri, 9:00AM - 5:00PM, the start dates returned should all be at
     * 9:00AM, and not 12:19PM.
     *
     * @param seed        the start date of this Recurrence's first instance
     * @param periodStart the start of the period
     * @param periodEnd   the end of the period
     * @param maxCount    limits the number of instances returned. Up to one years
     *                    worth extra may be returned. Less than 0 means no limit
     * @return a list of dates represented by this recur instance
     */
    public final List<T> getDates(final T seed, final T periodStart, final T periodEnd, final int maxCount) {

        final List<T> dates = new ArrayList<>();

        T candidateSeed = seed;

        // optimize the start time for selecting candidates
        // (only applicable where a COUNT is not specified)
        if (count == null) {
            while (TemporalAdapter.isBefore(candidateSeed, periodStart)) {
                candidateSeed = increment(candidateSeed);
                if (candidateSeed == null) {
                    return dates;
                }
            }
        }

        HashSet<T> invalidCandidates = new HashSet<>();
        int noCandidateIncrementCount = 0;
        T candidate = null;
        while ((maxCount < 0) || (dates.size() < maxCount)) {
            if (getUntil() != null && candidate != null && TemporalAdapter.isAfter(candidate, getUntil())) {
                break;
            }
            if (periodEnd != null && candidate != null && TemporalAdapter.isAfter(candidate, periodEnd)) {
                break;
            }
            if (getCount() >= 1 && (dates.size() + invalidCandidates.size()) >= getCount()) {
                break;
            }

            // rootSeed = date used for the seed for the RRule at the
            //            start of the first period.
            // candidateSeed = date used for the start of 
            //                 the current period.
            final List<T> candidates = getCandidates(seed, candidateSeed);
            if (!candidates.isEmpty()) {
                noCandidateIncrementCount = 0;
                // sort candidates for identifying when UNTIL date is exceeded..
                if (seed instanceof LocalDate) {
                    candidates.sort(new TemporalComparator(ChronoUnit.DAYS));
                } else {
                    candidates.sort(CANDIDATE_SORTER);
                }
                for (T candidate1 : candidates) {
                    candidate = candidate1;
                    // don't count candidates that occur before the seed date..
                    if (!TemporalAdapter.isBefore(candidate, seed)) {
                        // candidates exclusive of periodEnd..
                        if (TemporalAdapter.isBefore(candidate, periodStart) || TemporalAdapter.isAfter(candidate, periodEnd)) {
                            invalidCandidates.add(candidate);
                        } else if (getCount() >= 1 && (dates.size() + invalidCandidates.size()) >= getCount()) {
                            break;
                        } else if (!TemporalAdapter.isBefore(candidate, periodStart) && !TemporalAdapter.isAfter(candidate, periodEnd)
                            && (getUntil() == null || !TemporalAdapter.isAfter(candidate, getUntil()))) {

                            dates.add(candidate);
                        }
                    }
                }
            } else {
                noCandidateIncrementCount++;
                if ((maxIncrementCount > 0) && (noCandidateIncrementCount > maxIncrementCount)) {
                    break;
                }
            }
            candidateSeed = increment(candidateSeed);
            if (candidateSeed == null) {
                break;
            }
        }
        // sort final list..
        if (seed instanceof LocalDate) {
            dates.sort(new TemporalComparator(ChronoUnit.DAYS));
        } else {
            dates.sort(CANDIDATE_SORTER);
        }
        return dates;
    }

    /**
     * Returns the the next date of this recurrence given a seed date
     * and start date.  The seed date indicates the start of the fist
     * occurrence of this recurrence. The start date is the
     * starting date to search for the next recurrence.  Return null
     * if there is no occurrence date after start date.
     *
     * @param seed      the start date of this Recurrence's first instance
     * @param startDate the date to start the search
     * @return the next date in the recurrence series after startDate
     */
    public final T getNextDate(final T seed, final T startDate) {

        T candidateSeed = seed;

        // optimize the start time for selecting candidates
        // (only applicable where a COUNT is not specified)
        if (count == null) {
            while (TemporalAdapter.isBefore(candidateSeed, startDate)) {
                candidateSeed = increment(candidateSeed);
            }
        }

        int invalidCandidateCount = 0;
        int noCandidateIncrementCount = 0;
        T candidate = candidateSeed;

        while (true) {
            if (getUntil() != null && TemporalAdapter.isAfter(candidate, getUntil())) {
                break;
            }

            if (getCount() > 0 && invalidCandidateCount >= getCount()) {
                break;
            }

            final List<T> candidates = getCandidates(seed, candidateSeed);
            if (!candidates.isEmpty()) {
                noCandidateIncrementCount = 0;
                // sort candidates for identifying when UNTIL date is exceeded..
                if (seed instanceof LocalDate) {
                    candidates.sort(new TemporalComparator(ChronoUnit.DAYS));
                } else {
                    candidates.sort(CANDIDATE_SORTER);
                }

                for (T candidate1 : candidates) {
                    candidate = candidate1;
                    // don't count candidates that occur before the seed date..
                    if (!TemporalAdapter.isBefore(candidate, seed)) {
                        // Candidate must be after startDate because
                        // we want the NEXT occurrence
                        if (!TemporalAdapter.isAfter(candidate, startDate)) {
                            invalidCandidateCount++;
                        } else if (getCount() > 0 && invalidCandidateCount >= getCount()) {
                            break;
                        } else if (!(getUntil() != null && TemporalAdapter.isAfter(candidate, getUntil()))) {
                            return candidate;
                        }
                    }
                }
            } else {
                noCandidateIncrementCount++;
                if ((maxIncrementCount > 0) && (noCandidateIncrementCount > maxIncrementCount)) {
                    break;
                }
            }
            candidateSeed = increment(candidateSeed);
        }
        return null;
    }

    /**
     * Increments the specified temporal according to the frequency and interval specified in this recurrence rule.
     *
     * @param cal a {@link Temporal} value to increment
     */
    private T increment(final T cal) {
        // initialise interval..
        final int calInterval = (getInterval() >= 1) ? getInterval() : 1;
        return (T) cal.plus(calInterval, calIncField);
    }

    /**
     * Returns a list of possible dates generated from the applicable BY* rules, using the specified date as a seed.
     *
     * @param date  the seed date
     * @return a List of Temporal of the same type as the seed date
     */
    private List<T> getCandidates(final T rootSeed, final T date) {
        List<T> dates = new ArrayList<>();
        dates.add(date);
        if (!monthList.isEmpty()) {
            dates = new ByMonthRule<T>(monthList, frequency).transform(dates);
            // debugging..
            if (log.isDebugEnabled()) {
                log.debug("Dates after BYMONTH processing: " + dates);
            }
        }

        if (!weekNoList.isEmpty()) {
            dates = new ByWeekNoRule<T>(weekNoList, frequency, WeekDay.getDayOfWeek(weekStartDay)).transform(dates);
            // debugging..
            if (log.isDebugEnabled()) {
                log.debug("Dates after BYWEEKNO processing: " + dates);
            }
        }

        if (!yearDayList.isEmpty()) {
            dates = new ByYearDayRule<T>(yearDayList, frequency).transform(dates);
            // debugging..
            if (log.isDebugEnabled()) {
                log.debug("Dates after BYYEARDAY processing: " + dates);
            }
        }

        if (!monthDayList.isEmpty()) {
            dates = new ByMonthDayRule<T>(monthDayList, frequency).transform(dates);
            // debugging..
            if (log.isDebugEnabled()) {
                log.debug("Dates after BYMONTHDAY processing: " + dates);
            }
        } else if (frequency == Frequency.MONTHLY || (frequency == Frequency.YEARLY && yearDayList.isEmpty()
                && weekNoList.isEmpty() && dayList.isEmpty())) {

<<<<<<< HEAD
            List<Integer> implicitMonthDayList = new NumberList(ChronoField.DAY_OF_MONTH.range(), false);
            // where seed doesn't provide timezone rules derive using system default timezone..
            implicitMonthDayList.add(new TemporalAdapter<>(rootSeed).toLocalTime().getDayOfMonth());
            ByMonthDayRule<T> implicitRule = new ByMonthDayRule<>(implicitMonthDayList, frequency);
=======
            NumberList implicitMonthDayList = new NumberList();
            implicitMonthDayList.add(rootSeed.get(Calendar.DAY_OF_MONTH));
            ByMonthDayRule implicitRule = new ByMonthDayRule(implicitMonthDayList, frequency, Optional.ofNullable(weekStartDay), skip);
>>>>>>> a8c3b91e
            dates = implicitRule.transform(dates);
        }

        if (!dayList.isEmpty()) {
            dates = new ByDayRule<T>(dayList, deriveFilterType(), WeekDay.getDayOfWeek(weekStartDay)).transform(dates);
            // debugging..
            if (log.isDebugEnabled()) {
                log.debug("Dates after BYDAY processing: " + dates);
            }
        } else if (frequency == Frequency.WEEKLY || (frequency == Frequency.YEARLY && yearDayList.isEmpty()
                && !weekNoList.isEmpty() && monthDayList.isEmpty())) {

            ByDayRule<T> implicitRule = new ByDayRule<>(rootSeed, deriveFilterType(), WeekDay.getDayOfWeek(getWeekStartDay()));
            dates = implicitRule.transform(dates);
        }

        if (!hourList.isEmpty()) {
            dates = new ByHourRule<T>(hourList, frequency).transform(dates);
            // debugging..
            if (log.isDebugEnabled()) {
                log.debug("Dates after BYHOUR processing: " + dates);
            }
        }

        if (!minuteList.isEmpty()) {
            dates = new ByMinuteRule<T>(minuteList, frequency).transform(dates);
            // debugging..
            if (log.isDebugEnabled()) {
                log.debug("Dates after BYMINUTE processing: " + dates);
            }
        }

        if (!secondList.isEmpty()) {
            dates = new BySecondRule<T>(secondList, frequency).transform(dates);
            // debugging..
            if (log.isDebugEnabled()) {
                log.debug("Dates after BYSECOND processing: " + dates);
            }
        }

        if (!setPosList.isEmpty()) {
            dates = new BySetPosRule<T>(setPosList).transform(dates);
            // debugging..
            if (log.isDebugEnabled()) {
                log.debug("Dates after SETPOS processing: " + dates);
            }
        }
        return dates;
    }

    private void validateFrequency() {
        if (frequency == null) {
            throw new IllegalArgumentException("A recurrence rule MUST contain a FREQ rule part.");
        }
        if (Frequency.SECONDLY.equals(getFrequency())) {
            calIncField = ChronoUnit.SECONDS;
        } else if (Frequency.MINUTELY.equals(getFrequency())) {
            calIncField = ChronoUnit.MINUTES;
        } else if (Frequency.HOURLY.equals(getFrequency())) {
            calIncField = ChronoUnit.HOURS;
        } else if (Frequency.DAILY.equals(getFrequency())) {
            calIncField = ChronoUnit.DAYS;
        } else if (Frequency.WEEKLY.equals(getFrequency())) {
            calIncField = ChronoUnit.WEEKS;
        } else if (Frequency.MONTHLY.equals(getFrequency())) {
            calIncField = ChronoUnit.MONTHS;
        } else if (Frequency.YEARLY.equals(getFrequency())) {
            calIncField = ChronoUnit.YEARS;
        } else {
            throw new IllegalArgumentException("Invalid FREQ rule part '"
                    + frequency + "' in recurrence rule");
        }
    }

    /**
     * @param count The count to set.
     * @deprecated will be removed in a future version to support immutable pattern.
     */
    @Deprecated
    public final void setCount(final int count) {
        this.count = count;
        this.until = null;
    }

    /**
     * @param frequency The frequency to set.
     * @deprecated will be removed in a future version to support immutable pattern.
     */
    @Deprecated
    public final void setFrequency(final String frequency) {
        this.frequency = Frequency.valueOf(frequency);
        validateFrequency();
    }

    /**
     * @param interval The interval to set.
     * @deprecated will be removed in a future version to support immutable pattern.
     */
    @Deprecated
    public final void setInterval(final int interval) {
        this.interval = interval;
    }

    /**
     * @param until The until to set.
     * @deprecated will be removed in a future version to support immutable pattern.
     */
    @Deprecated
    public final void setUntil(final T until) {
        this.until = new TemporalAdapter<T>(until);
        this.count = -1;
    }

    /**
     * @param stream
     * @throws IOException
     * @throws ClassNotFoundException
     */
    private void readObject(final java.io.ObjectInputStream stream) throws IOException, ClassNotFoundException {
        stream.defaultReadObject();
        log = LoggerFactory.getLogger(Recur.class);
    }

    /**
     * Support for building Recur instances.
     */
    public static class Builder<T extends Temporal> {

        private Frequency frequency;

        private Skip skip;

        private T until;

        private RScale rscale;

        private Integer count;

        private Integer interval;

        private List<Integer> secondList;

        private List<Integer> minuteList;

        private List<Integer> hourList;

        private List<WeekDay> dayList;

        private List<Integer> monthDayList;

        private List<Integer> yearDayList;

        private List<Integer> weekNoList;

        private List<Month> monthList;

        private List<Integer> setPosList;

        private WeekDay weekStartDay;

        public Builder<T> frequency(Frequency frequency) {
            this.frequency = frequency;
            return this;
        }

        public Builder skip(Skip skip) {
            this.skip = skip;
            return this;
        }

        public Builder<T> until(T until) {
            this.until = until;
            return this;
        }

        public Builder rscale(RScale rscale) {
            this.rscale = rscale;
            return this;
        }

        public Builder<T> count(Integer count) {
            this.count = count;
            return this;
        }

        public Builder<T> interval(Integer interval) {
            this.interval = interval;
            return this;
        }

        public Builder<T> secondList(List<Integer> secondList) {
            this.secondList = secondList;
            return this;
        }

        public Builder<T> minuteList(List<Integer> minuteList) {
            this.minuteList = minuteList;
            return this;
        }

        public Builder<T> hourList(List<Integer> hourList) {
            this.hourList = hourList;
            return this;
        }

        public Builder<T> dayList(List<WeekDay> dayList) {
            this.dayList = dayList;
            return this;
        }

        public Builder<T> monthDayList(List<Integer> monthDayList) {
            this.monthDayList = monthDayList;
            return this;
        }

        public Builder<T> yearDayList(List<Integer> yearDayList) {
            this.yearDayList = yearDayList;
            return this;
        }

        public Builder<T> weekNoList(List<Integer> weekNoList) {
            this.weekNoList = weekNoList;
            return this;
        }

        public Builder<T> monthList(List<Month> monthList) {
            this.monthList = monthList;
            return this;
        }

        public Builder<T> setPosList(List<Integer> setPosList) {
            this.setPosList = setPosList;
            return this;
        }

        public Builder<T> weekStartDay(WeekDay weekStartDay) {
            this.weekStartDay = weekStartDay;
            return this;
        }

        public Recur<T> build() {
            Chronology chronology = rscale != null ? Chronology.of(rscale.getChronology())
                    : Chronology.ofLocale(Locale.getDefault());

            Recur<T> recur = new Recur<>();
            recur.frequency = frequency;
            recur.rscale = rscale;
            recur.skip = skip;
            if (until != null) {
                recur.until = new TemporalAdapter<T>(until);
            }
            recur.count = count;
            recur.interval = interval;
            if (secondList != null) {
                recur.secondList = new NumberList(secondList, chronology.range(ChronoField.SECOND_OF_MINUTE), false);
            }
            if (minuteList != null) {
                recur.minuteList = new NumberList(minuteList, chronology.range(ChronoField.MINUTE_OF_HOUR), false);
            }
            if (hourList != null) {
                recur.hourList = new NumberList(hourList, chronology.range(ChronoField.HOUR_OF_DAY), false);
            }
            if (dayList != null) {
                recur.dayList.addAll(dayList);
            }
            if (monthDayList != null) {
                recur.monthDayList = new NumberList(monthDayList, chronology.range(ChronoField.DAY_OF_MONTH), true);
            }
            if (yearDayList != null) {
                recur.yearDayList = new NumberList(yearDayList, chronology.range(ChronoField.DAY_OF_YEAR), true);
            }
            if (weekNoList != null) {
                recur.weekNoList = new NumberList(weekNoList, chronology.range(ChronoField.ALIGNED_WEEK_OF_YEAR), true);
            }
            if (monthList != null) {
                recur.monthList = new MonthList(monthList, chronology.range(ChronoField.MONTH_OF_YEAR));
            }
            if (setPosList != null) {
                recur.setPosList = new NumberList(setPosList, chronology.range(ChronoField.DAY_OF_YEAR), true);
            }
            recur.weekStartDay = weekStartDay;
            recur.validateFrequency();
            return recur;
        }
    }
}<|MERGE_RESOLUTION|>--- conflicted
+++ resolved
@@ -422,62 +422,6 @@
         this.frequency = frequency;
         this.count = count;
         validateFrequency();
-<<<<<<< HEAD
-=======
-        initTransformers();
-    }
-
-    private void initTransformers() {
-        transformers = new HashMap<>();
-        Chronology chronology = rscale != null ? Chronology.of(rscale.getChronology())
-                : Chronology.ofLocale(Locale.getDefault());
-        if (secondList != null) {
-            transformers.put(BYSECOND, new BySecondRule(secondList, frequency, Optional.ofNullable(weekStartDay)));
-        } else {
-            secondList = new NumberList(chronology.range(ChronoField.SECOND_OF_MINUTE), false);
-        }
-        if (minuteList != null) {
-            transformers.put(BYMINUTE, new ByMinuteRule(minuteList, frequency, Optional.ofNullable(weekStartDay)));
-        } else {
-            minuteList = new NumberList(chronology.range(ChronoField.MINUTE_OF_HOUR), false);
-        }
-        if (hourList != null) {
-            transformers.put(BYHOUR, new ByHourRule(hourList, frequency, Optional.ofNullable(weekStartDay)));
-        } else {
-            hourList = new NumberList(chronology.range(ChronoField.HOUR_OF_DAY), false);
-        }
-        if (monthDayList != null) {
-            transformers.put(BYMONTHDAY, new ByMonthDayRule(monthDayList, frequency, Optional.ofNullable(weekStartDay), skip));
-        } else {
-            monthDayList = new NumberList(chronology.range(ChronoField.DAY_OF_MONTH), true);
-        }
-        if (yearDayList != null) {
-            transformers.put(BYYEARDAY, new ByYearDayRule(yearDayList, frequency, Optional.ofNullable(weekStartDay)));
-        } else {
-            yearDayList = new NumberList(chronology.range(ChronoField.DAY_OF_YEAR), true);
-        }
-        if (weekNoList != null) {
-            transformers.put(BYWEEKNO, new ByWeekNoRule(weekNoList, frequency, Optional.ofNullable(weekStartDay)));
-        } else {
-            weekNoList = new NumberList(chronology.range(ChronoField.ALIGNED_WEEK_OF_YEAR), true);
-        }
-        if (monthList != null) {
-            transformers.put(BYMONTH, new ByMonthRule(monthList, frequency,
-                    Optional.ofNullable(weekStartDay), skip));
-        } else {
-            monthList = new MonthList(chronology.range(ChronoField.MONTH_OF_YEAR));
-        }
-        if (dayList != null) {
-            transformers.put(BYDAY, new ByDayRule(dayList, deriveFilterType(), Optional.ofNullable(weekStartDay)));
-        } else {
-            dayList = new WeekDayList();
-        }
-        if (setPosList != null) {
-            transformers.put(BYSETPOS, new BySetPosRule(setPosList));
-        } else {
-            setPosList = new NumberList(chronology.range(ChronoField.DAY_OF_YEAR), true);
-        }
->>>>>>> a8c3b91e
     }
 
     private Frequency deriveFilterType() {
@@ -1003,16 +947,10 @@
         } else if (frequency == Frequency.MONTHLY || (frequency == Frequency.YEARLY && yearDayList.isEmpty()
                 && weekNoList.isEmpty() && dayList.isEmpty())) {
 
-<<<<<<< HEAD
             List<Integer> implicitMonthDayList = new NumberList(ChronoField.DAY_OF_MONTH.range(), false);
             // where seed doesn't provide timezone rules derive using system default timezone..
             implicitMonthDayList.add(new TemporalAdapter<>(rootSeed).toLocalTime().getDayOfMonth());
-            ByMonthDayRule<T> implicitRule = new ByMonthDayRule<>(implicitMonthDayList, frequency);
-=======
-            NumberList implicitMonthDayList = new NumberList();
-            implicitMonthDayList.add(rootSeed.get(Calendar.DAY_OF_MONTH));
-            ByMonthDayRule implicitRule = new ByMonthDayRule(implicitMonthDayList, frequency, Optional.ofNullable(weekStartDay), skip);
->>>>>>> a8c3b91e
+            ByMonthDayRule<T> implicitRule = new ByMonthDayRule<>(implicitMonthDayList, frequency, skip);
             dates = implicitRule.transform(dates);
         }
 
