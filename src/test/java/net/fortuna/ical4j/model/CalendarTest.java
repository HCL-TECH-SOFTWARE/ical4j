--- conflicted
+++ resolved
@@ -34,13 +34,8 @@
 import net.fortuna.ical4j.model.component.VEvent;
 import net.fortuna.ical4j.model.parameter.TzId;
 import net.fortuna.ical4j.model.parameter.Value;
-<<<<<<< HEAD
 import net.fortuna.ical4j.model.property.*;
 import net.fortuna.ical4j.transform.recurrence.Frequency;
-=======
-import net.fortuna.ical4j.model.property.RRule;
-import net.fortuna.ical4j.model.property.Uid;
->>>>>>> ca3599ac
 import net.fortuna.ical4j.validate.ValidationException;
 import org.junit.Before;
 import org.junit.Test;
@@ -69,16 +64,8 @@
 
     @Before
     public void setUp() {
-<<<<<<< HEAD
-        PropertyList props = new PropertyList(Arrays.asList(
-            new ProdId("-//Ben Fortuna//iCal4j 1.0//EN"),
-            Version.VERSION_2_0,
-            CalScale.GREGORIAN));
-
-=======
         calendar = new Calendar().withDefaults()
                 .withProdId("-//Ben Fortuna//iCal4j 1.0//EN").getFluentTarget();
->>>>>>> ca3599ac
         VEvent vEvent = new VEvent();
         vEvent.add(new Uid("1"));
         calendar = new Calendar(props, new ComponentList<>(Collections.singletonList(vEvent)));
