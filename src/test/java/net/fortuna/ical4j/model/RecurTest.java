--- conflicted
+++ resolved
@@ -771,7 +771,6 @@
         suite.addTest(new RecurTest<>(everySecondYearLastDayOfMonth, seed.getTemporal(), periodStart.getTemporal(), periodEnd.getTemporal()));
         
         // rather uncommon rule
-<<<<<<< HEAD
         Recur<ZonedDateTime> firstFourWeeksOfYear = new Recur<>("FREQ=YEARLY;BYWEEKNO=1,2,3,4");
 
         seed = TemporalAdapter.parse("20130101T120000", ZoneId.systemDefault());
@@ -780,36 +779,19 @@
         suite.addTest(new RecurTest<>(firstFourWeeksOfYear, seed.getTemporal(), periodStart.getTemporal(), periodEnd.getTemporal(),
                 Value.DATE_TIME, 4));
 
+        // Test issue: https://github.com/ical4j/ical4j/issues/576
+        recur = new Recur("FREQ=YEARLY;BYDAY=WE;BYWEEKNO=1,3,5,7,9,11,13,15,17,19,21,23,25,27,29,31,33,35,37,39,41,43,45,47,49,51,53");
+        suite.addTest(new RecurTest(recur,
+                new Date("20220501"), new Date("20230501"), Value.DATE, 26));
+
+        recur = new Recur("FREQ=DAILY;COUNT=3;INTERVAL=1;BYDAY=MO,TU,WE,TH,FR");
+        suite.addTest(new RecurTest(recur, new DateTime("20131215T000000Z"),
+                new DateTime("20131215T000000Z"), new DateTime("20180101T120000Z"), Value.DATE_TIME, 3));
+
         periodStart = TemporalAdapter.parse("20160101T120000", ZoneId.systemDefault());
         periodEnd = TemporalAdapter.parse("20160123T120000", ZoneId.systemDefault());
         suite.addTest(new RecurTest<>(firstFourWeeksOfYear, seed.getTemporal(), periodStart.getTemporal(), periodEnd.getTemporal(),
                 Value.DATE_TIME, 3));
-=======
-        recur = new Recur("FREQ=YEARLY;BYWEEKNO=1,2,3,4");
-        suite.addTest(new RecurTest(recur, new DateTime("20130101T120000Z"),
-                new DateTime("20130101T120000Z"), new DateTime("20130123T120000Z"), Value.DATE_TIME, 4));
-        suite.addTest(new RecurTest(recur, new DateTime("20130101T120000Z"),
-                new DateTime("20160101T120000Z"), new DateTime("20160123T120000Z"), Value.DATE_TIME, 3));
-
-        recur = new Recur("FREQ=YEARLY;BYWEEKNO=1,2,3,4");
-        suite.addTest(new RecurTest(recur, new DateTime("20130101T120000Z"),
-                new DateTime("20130101T120000Z"), new DateTime("20130123T120000Z"), Value.DATE_TIME, 4));
-        // Test issue: https://github.com/ical4j/ical4j/issues/576
-        recur = new Recur("FREQ=YEARLY;BYDAY=WE;BYWEEKNO=1,3,5,7,9,11,13,15,17,19,21,23,25,27,29,31,33,35,37,39,41,43,45,47,49,51,53");
-        suite.addTest(new RecurTest(recur,
-                new Date("20220501"), new Date("20230501"), Value.DATE, 26));
-
-        recur = new Recur("FREQ=DAILY;COUNT=3;INTERVAL=1;BYDAY=MO,TU,WE,TH,FR");
-        suite.addTest(new RecurTest(recur, new DateTime("20131215T000000Z"),
-                new DateTime("20131215T000000Z"), new DateTime("20180101T120000Z"), Value.DATE_TIME, 3));
-
-        // rrule with bymonth and count. Should return correct number of occurrences near the end of its perioud.
-        recur = new Recur("FREQ=MONTHLY;COUNT=3;INTERVAL=1;BYMONTH=1,9,10,12;BYMONTHDAY=12");
-        suite.addTest(new RecurTest(recur, new DateTime("20150917T000000Z"),
-                new DateTime("20160101T000000Z"), new DateTime("20160201T000000Z"), Value.DATE, 1));
-        suite.addTest(new RecurTest(recur, new DateTime("20150917T000000Z"),
-                new DateTime("20160201T000000Z"), new DateTime("20160301T000000Z"), Value.DATE, 0));
->>>>>>> 76a8870a
 
         // check maxTime
         Recur<ZonedDateTime> everyThursdayUntil = new Recur<>("FREQ=WEEKLY;WKST=MO;UNTIL=20160901T230000;INTERVAL=1;BYDAY=TH");
