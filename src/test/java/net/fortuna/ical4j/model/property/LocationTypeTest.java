--- conflicted
+++ resolved
@@ -65,11 +65,7 @@
      */
     public static TestSuite suite() {
         TestSuite suite = new TestSuite();
-<<<<<<< HEAD
-        LocationType type = new LocationType("bus-station");
-=======
         LocationType type = new LocationType(net.fortuna.ical4j.model.LocationType.bus_station);
->>>>>>> 09e11e86
         suite.addTest(new LocationTypeTest(type, "bus-station"));
         suite.addTest(new LocationTypeTest("testValidation", type));
         suite.addTest(new LocationTypeTest("testEquals", type));
