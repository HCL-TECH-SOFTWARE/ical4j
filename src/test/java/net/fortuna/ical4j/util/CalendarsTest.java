/**
 * Copyright (c) 2012, Ben Fortuna
 * All rights reserved.
 *
 * Redistribution and use in source and binary forms, with or without
 * modification, are permitted provided that the following conditions
 * are met:
 *
 *  o Redistributions of source code must retain the above copyright
 * notice, this list of conditions and the following disclaimer.
 *
 *  o Redistributions in binary form must reproduce the above copyright
 * notice, this list of conditions and the following disclaimer in the
 * documentation and/or other materials provided with the distribution.
 *
 *  o Neither the name of Ben Fortuna nor the names of any other contributors
 * may be used to endorse or promote products derived from this software
 * without specific prior written permission.
 *
 * THIS SOFTWARE IS PROVIDED BY THE COPYRIGHT HOLDERS AND CONTRIBUTORS
 * "AS IS" AND ANY EXPRESS OR IMPLIED WARRANTIES, INCLUDING, BUT NOT
 * LIMITED TO, THE IMPLIED WARRANTIES OF MERCHANTABILITY AND FITNESS FOR
 * A PARTICULAR PURPOSE ARE DISCLAIMED. IN NO EVENT SHALL THE COPYRIGHT OWNER OR
 * CONTRIBUTORS BE LIABLE FOR ANY DIRECT, INDIRECT, INCIDENTAL, SPECIAL,
 * EXEMPLARY, OR CONSEQUENTIAL DAMAGES (INCLUDING, BUT NOT LIMITED TO,
 * PROCUREMENT OF SUBSTITUTE GOODS OR SERVICES; LOSS OF USE, DATA, OR
 * PROFITS; OR BUSINESS INTERRUPTION) HOWEVER CAUSED AND ON ANY THEORY OF
 * LIABILITY, WHETHER IN CONTRACT, STRICT LIABILITY, OR TORT (INCLUDING
 * NEGLIGENCE OR OTHERWISE) ARISING IN ANY WAY OUT OF THE USE OF THIS
 * SOFTWARE, EVEN IF ADVISED OF THE POSSIBILITY OF SUCH DAMAGE.
 */
package net.fortuna.ical4j.util;

import junit.framework.TestCase;
import junit.framework.TestSuite;
import net.fortuna.ical4j.data.ParserException;
import net.fortuna.ical4j.model.Calendar;
import net.fortuna.ical4j.model.Component;
import net.fortuna.ical4j.model.Property;
import org.slf4j.Logger;
import org.slf4j.LoggerFactory;

import java.io.*;
import java.net.URISyntaxException;
import java.net.URL;
import java.nio.charset.Charset;
import java.nio.charset.StandardCharsets;
import java.nio.file.NoSuchFileException;
import java.text.ParseException;
import java.util.ArrayList;
import java.util.List;
import java.util.Objects;

/**
 * $Id$
 * <p/>
 * Created on 10/11/2006
 * <p/>
 * Unit tests for {@link Calendars}.
 *
 * @author Ben Fortuna
 */
public class CalendarsTest extends TestCase {

    private static final Logger LOG = LoggerFactory.getLogger(CalendarsTest.class);

    private String path;
    
    private URL resource;

    private Calendar[] calendars;

    private Calendar calendar;

    private int expectedCount;

    private Charset charset;

    private String expectedContentType;

    /**
     * @param testMethod
     * @param path
     */
    public CalendarsTest(String testMethod, String path) {
        super(testMethod);
        this.path = path;
        this.resource = getClass().getResource(path);
    }

    /**
     * @param testMethod
     */
    public CalendarsTest(String testMethod, Calendar[] calendars) {
        super(testMethod);
        this.calendars = calendars;
    }

    /**
     * @param testMethod
     */
    public CalendarsTest(String testMethod, Calendar calendar, int expectedCount) {
        super(testMethod);
        this.calendar = calendar;
        this.expectedCount = expectedCount;
    }

    /**
     * @param testMethod
     */
    public CalendarsTest(String testMethod, Calendar calendar, Charset charset, String expectedContentType) {
        super(testMethod);
        this.calendar = calendar;
        this.charset = charset;
        this.expectedContentType = expectedContentType;
    }

    /**
     * Test loading of calendars.
     *
     * @throws IOException
     * @throws ParserException
     */
    public void testLoad() throws IOException, ParserException {
        assertNotNull(Calendars.load(resource));
    }

    /**
     * Test loading of calendars.
     *
     * @throws IOException
     * @throws ParserException
     */
    public void testLoadFileNotFoundException() throws IOException, ParserException {
        try {
            Calendars.load(path);
            fail("Should throw FileNotFoundException");
        } catch (NoSuchFileException fnfe) {
            LOG.info("Caught exception: " + fnfe.getMessage());
        }
    }

    /**
     * Test loading of calendars.
     *
     * @throws IOException
     */
    public void testLoadParserException() throws IOException {
        try {
            Calendars.load(resource);
            fail("Should throw ParserException");
        } catch (ParserException pe) {
            LOG.info("Caught exception: " + pe.getMessage());
        }
    }

    /**
     * Test merging of calendars.
     */
    public void testMerge() throws IOException, ParserException {
        Calendar result = calendars[0];
        for (int i = 1; i < calendars.length; i++) {
            result = Calendars.merge(result, calendars[i]);
        }

<<<<<<< HEAD
        for (int i = 0; i < calendars.length; i++) {
            for (Property p : calendars[i].getProperties().getAll()) {
=======
        for (Calendar value : calendars) {
            for (Property p : value.getProperties()) {
>>>>>>> e716c599
                assertTrue("Property [" + p + "] not found in merged calendar",
                        result.getProperties().getAll().contains(p));
            }
<<<<<<< HEAD
            for (Component c : calendars[i].getComponents().getAll()) {
=======
            for (Component c : value.getComponents()) {
>>>>>>> e716c599
                assertTrue("Component [" + c + "] not found in merged calendar",
                        result.getComponents().getAll().contains(c));
            }
        }
    }

    /**
     * Test calendar split.
     */
    public void testSplit() throws IOException, ParserException {
        Calendar[] split = Calendars.split(calendar);
        assertEquals(expectedCount, split.length);
    }

    /**
     *
     */
    public void testGetContentType() {
        assertEquals(expectedContentType, Calendars.getContentType(calendar, charset));
    }
    
    /**
     * Ensures that after de-serialization a calendar can still be copied.
     */
    public void testShouldSerializeDeserializeCorrectly()
            throws IOException, ClassNotFoundException, ParseException, URISyntaxException {
        ByteArrayOutputStream baos = new ByteArrayOutputStream();
        ObjectOutputStream oos = new ObjectOutputStream(baos);
        oos.writeObject(this.calendar);
        oos.flush();

        assertNotNull(baos.toByteArray());
        ObjectInputStream ois = new ObjectInputStream(new ByteArrayInputStream(baos.toByteArray()));
        Calendar copy = (Calendar) ois.readObject();
        assertNotNull(copy);
        assertEquals(copy, this.calendar);
        Calendar newCopy = new Calendar(copy);
        assertEquals(newCopy, copy);
    }

    /**
     * @return
     * @throws ParserException
     * @throws IOException
     */
    public static TestSuite suite() throws IOException, ParserException {
        TestSuite suite = new TestSuite();

        suite.addTest(new CalendarsTest("testLoad", "/samples/valid/Australian32Holidays.ics"));
        suite.addTest(new CalendarsTest("testLoadFileNotFoundException", "/samples/valid/doesnt-exist.ics"));
        suite.addTest(new CalendarsTest("testLoadParserException", "/samples/invalid/google_aus_holidays.ics"));

        List<Calendar> calendars = new ArrayList<Calendar>();
        calendars.add(Calendars.load(Objects.requireNonNull(CalendarsTest.class.getResource("/samples/valid/Australian32Holidays.ics"))));
        calendars.add(Calendars.load(Objects.requireNonNull(CalendarsTest.class.getResource("/samples/valid/OZMovies.ics"))));
        suite.addTest(new CalendarsTest("testMerge", (Calendar[]) calendars.toArray(new Calendar[0])));

        Calendar calendar = Calendars.load(Objects.requireNonNull(CalendarsTest.class.getResource("/samples/valid/Australian32Holidays.ics")));
        suite.addTest(new CalendarsTest("testSplit", calendar, 10));

        suite.addTest(new CalendarsTest("testGetContentType", calendar, null, "text/calendar; method=PUBLISH"));

        calendar = Calendars.load(Objects.requireNonNull(CalendarsTest.class.getResource("/samples/valid/OZMovies.ics")));
        suite.addTest(new CalendarsTest("testGetContentType", calendar, null, "text/calendar; method=PUBLISH"));
        suite.addTest(new CalendarsTest("testGetContentType", calendar, StandardCharsets.US_ASCII, "text/calendar; method=PUBLISH; charset=US-ASCII"));
        suite.addTest(new CalendarsTest("testShouldSerializeDeserializeCorrectly",
                Calendars.load(Objects.requireNonNull(CalendarsTest.class.getResource("/samples/valid/Australian32Holidays.ics"))), -1));
        
        return suite;
    }
}<|MERGE_RESOLUTION|>--- conflicted
+++ resolved
@@ -163,21 +163,12 @@
             result = Calendars.merge(result, calendars[i]);
         }
 
-<<<<<<< HEAD
-        for (int i = 0; i < calendars.length; i++) {
-            for (Property p : calendars[i].getProperties().getAll()) {
-=======
         for (Calendar value : calendars) {
-            for (Property p : value.getProperties()) {
->>>>>>> e716c599
+            for (Property p : value.getProperties().getAll()) {
                 assertTrue("Property [" + p + "] not found in merged calendar",
                         result.getProperties().getAll().contains(p));
             }
-<<<<<<< HEAD
-            for (Component c : calendars[i].getComponents().getAll()) {
-=======
-            for (Component c : value.getComponents()) {
->>>>>>> e716c599
+            for (Component c : value.getComponents().getAll()) {
                 assertTrue("Component [" + c + "] not found in merged calendar",
                         result.getComponents().getAll().contains(c));
             }
