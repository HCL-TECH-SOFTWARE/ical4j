/**
 * Copyright (c) 2012, Ben Fortuna
 * All rights reserved.
 *
 * Redistribution and use in source and binary forms, with or without
 * modification, are permitted provided that the following conditions
 * are met:
 *
 *  o Redistributions of source code must retain the above copyright
 * notice, this list of conditions and the following disclaimer.
 *
 *  o Redistributions in binary form must reproduce the above copyright
 * notice, this list of conditions and the following disclaimer in the
 * documentation and/or other materials provided with the distribution.
 *
 *  o Neither the name of Ben Fortuna nor the names of any other contributors
 * may be used to endorse or promote products derived from this software
 * without specific prior written permission.
 *
 * THIS SOFTWARE IS PROVIDED BY THE COPYRIGHT HOLDERS AND CONTRIBUTORS
 * "AS IS" AND ANY EXPRESS OR IMPLIED WARRANTIES, INCLUDING, BUT NOT
 * LIMITED TO, THE IMPLIED WARRANTIES OF MERCHANTABILITY AND FITNESS FOR
 * A PARTICULAR PURPOSE ARE DISCLAIMED. IN NO EVENT SHALL THE COPYRIGHT OWNER OR
 * CONTRIBUTORS BE LIABLE FOR ANY DIRECT, INDIRECT, INCIDENTAL, SPECIAL,
 * EXEMPLARY, OR CONSEQUENTIAL DAMAGES (INCLUDING, BUT NOT LIMITED TO,
 * PROCUREMENT OF SUBSTITUTE GOODS OR SERVICES; LOSS OF USE, DATA, OR
 * PROFITS; OR BUSINESS INTERRUPTION) HOWEVER CAUSED AND ON ANY THEORY OF
 * LIABILITY, WHETHER IN CONTRACT, STRICT LIABILITY, OR TORT (INCLUDING
 * NEGLIGENCE OR OTHERWISE) ARISING IN ANY WAY OUT OF THE USE OF THIS
 * SOFTWARE, EVEN IF ADVISED OF THE POSSIBILITY OF SUCH DAMAGE.
 */
package net.fortuna.ical4j.data;

import junit.framework.TestCase;
import junit.framework.TestSuite;
import net.fortuna.ical4j.util.Calendars;
import net.fortuna.ical4j.util.CompatibilityHints;
import org.slf4j.Logger;
import org.slf4j.LoggerFactory;

import java.io.IOException;
import java.net.URL;

/**
 * $Id$
 * <p/>
 * Created on 11/11/2006
 * <p/>
 * Unit tests for {@link CalendarParserImpl}.
 *
 * @author Ben Fortuna
 */
public class CalendarParserImplTest extends TestCase {

    private static final Logger LOG = LoggerFactory.getLogger(CalendarParserImplTest.class);

    private URL resource;

    private int expectedErrorLineNo;

    /**
     * @param resouces a calendar resource
     * @param expectedErrorLineNo
     */
    public CalendarParserImplTest(String resourceString, int expectedErrorLineNo) {
        super("testParserException");
        this.resource = getClass().getResource(resourceString);
        this.expectedErrorLineNo = expectedErrorLineNo;
    }

    /* (non-Javadoc)
     * @see junit.framework.TestCase#setUp()
     */
    @Override
    protected void setUp() throws Exception {
        super.setUp();
        CompatibilityHints.setHintEnabled(CompatibilityHints.KEY_RELAXED_UNFOLDING, true);
    }

    /* (non-Javadoc)
     * @see junit.framework.TestCase#tearDown()
     */
    @Override
    protected void tearDown() throws Exception {
        super.tearDown();
        CompatibilityHints.clearHintEnabled(CompatibilityHints.KEY_RELAXED_UNFOLDING);
    }

    /**
     * Test the accuracy of parser exception line number.
     *
     * @throws IOException
     */
    public void testParserException() throws IOException {
        try {
            Calendars.load(resource);
            fail("Should throw ParserException: [" + resource + "]");
        } catch (ParserException pe) {
            LOG.info(pe.getMessage());
            assertEquals(expectedErrorLineNo, pe.getLineNo());
        }
    }
    
    /* (non-Javadoc)
     * @see junit.framework.TestCase#getName()
     */

    /**
     * Overridden to return the current iCalendar file under test.
     */
    @Override
    public final String getName() {
        return super.getName() + " [" + resource + "]";
    }

    /**
     * @return
     */
    public static TestSuite suite() {
        TestSuite suite = new TestSuite();
        suite.addTest(new CalendarParserImplTest("/samples/invalid/13-MoonPhase.ics", 215));
        suite.addTest(new CalendarParserImplTest("/samples/invalid/overlaps.ics", 1));
<<<<<<< HEAD
        suite.addTest(new CalendarParserImplTest("/samples/invalid/schedule-unstable.ics", 12));
=======
        suite.addTest(new CalendarParserImplTest("/samples/invalid/schedule-unstable.ics", 196));
        suite.addTest(new CalendarParserImplTest("/samples/invalid/zidestoreical4jbomb.ics", 10));
        suite.addTest(new CalendarParserImplTest("/samples/invalid/sogo-geo-escaped-semicolon.ics", 9));
>>>>>>> 530e5d26
        return suite;
    }
}<|MERGE_RESOLUTION|>--- conflicted
+++ resolved
@@ -120,13 +120,8 @@
         TestSuite suite = new TestSuite();
         suite.addTest(new CalendarParserImplTest("/samples/invalid/13-MoonPhase.ics", 215));
         suite.addTest(new CalendarParserImplTest("/samples/invalid/overlaps.ics", 1));
-<<<<<<< HEAD
         suite.addTest(new CalendarParserImplTest("/samples/invalid/schedule-unstable.ics", 12));
-=======
-        suite.addTest(new CalendarParserImplTest("/samples/invalid/schedule-unstable.ics", 196));
-        suite.addTest(new CalendarParserImplTest("/samples/invalid/zidestoreical4jbomb.ics", 10));
         suite.addTest(new CalendarParserImplTest("/samples/invalid/sogo-geo-escaped-semicolon.ics", 9));
->>>>>>> 530e5d26
         return suite;
     }
 }