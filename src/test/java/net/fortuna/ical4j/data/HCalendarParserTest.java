--- conflicted
+++ resolved
@@ -39,11 +39,6 @@
 import net.fortuna.ical4j.model.Calendar;
 import net.fortuna.ical4j.model.Property;
 import net.fortuna.ical4j.util.Calendars;
-<<<<<<< HEAD
-=======
-import junit.framework.TestCase;
-import org.junit.Ignore;
->>>>>>> 78d3d8d8
 
 /**
  * $Id$
@@ -53,11 +48,7 @@
  * @author fortuna
  *
  */
-<<<<<<< HEAD
-@Ignore("Fails in Travis CI with - java.io.IOException: Pushback buffer overflow. HTML format not really used.")
-=======
 @Ignore("Test fails in travis-ci")
->>>>>>> 78d3d8d8
 public class HCalendarParserTest extends TestCase {
 
     /* (non-Javadoc)
