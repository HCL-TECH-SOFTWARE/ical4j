/**
 * Copyright (c) 2012, Ben Fortuna
 * All rights reserved.
 *
 * Redistribution and use in source and binary forms, with or without
 * modification, are permitted provided that the following conditions
 * are met:
 *
 *  o Redistributions of source code must retain the above copyright
 * notice, this list of conditions and the following disclaimer.
 *
 *  o Redistributions in binary form must reproduce the above copyright
 * notice, this list of conditions and the following disclaimer in the
 * documentation and/or other materials provided with the distribution.
 *
 *  o Neither the name of Ben Fortuna nor the names of any other contributors
 * may be used to endorse or promote products derived from this software
 * without specific prior written permission.
 *
 * THIS SOFTWARE IS PROVIDED BY THE COPYRIGHT HOLDERS AND CONTRIBUTORS
 * "AS IS" AND ANY EXPRESS OR IMPLIED WARRANTIES, INCLUDING, BUT NOT
 * LIMITED TO, THE IMPLIED WARRANTIES OF MERCHANTABILITY AND FITNESS FOR
 * A PARTICULAR PURPOSE ARE DISCLAIMED. IN NO EVENT SHALL THE COPYRIGHT OWNER OR
 * CONTRIBUTORS BE LIABLE FOR ANY DIRECT, INDIRECT, INCIDENTAL, SPECIAL,
 * EXEMPLARY, OR CONSEQUENTIAL DAMAGES (INCLUDING, BUT NOT LIMITED TO,
 * PROCUREMENT OF SUBSTITUTE GOODS OR SERVICES; LOSS OF USE, DATA, OR
 * PROFITS; OR BUSINESS INTERRUPTION) HOWEVER CAUSED AND ON ANY THEORY OF
 * LIABILITY, WHETHER IN CONTRACT, STRICT LIABILITY, OR TORT (INCLUDING
 * NEGLIGENCE OR OTHERWISE) ARISING IN ANY WAY OUT OF THE USE OF THIS
 * SOFTWARE, EVEN IF ADVISED OF THE POSSIBILITY OF SUCH DAMAGE.
 */
package net.fortuna.ical4j.data;

import junit.framework.Test;
import junit.framework.TestCase;
import junit.framework.TestSuite;
import net.fortuna.ical4j.model.Calendar;
import net.fortuna.ical4j.util.CompatibilityHints;
import net.fortuna.ical4j.validate.ValidationException;
import net.fortuna.ical4j.validate.ValidationResult;
import org.slf4j.Logger;
import org.slf4j.LoggerFactory;

import java.io.File;
import java.io.FileInputStream;
import java.io.FileNotFoundException;
import java.io.IOException;
import java.time.DateTimeException;

/**
 * $Id: CalendarBuilderTest.java [Apr 5, 2004]
 * <p/>
 * Test case for iCalendarBuilder.
 *
 * @author benf
 */
public class CalendarBuilderTest extends TestCase {

    private static Logger log = LoggerFactory.getLogger(CalendarBuilderTest.class);

    private String filename;

    private FileInputStream fin;

    /**
     * Constructor.
     *
     * @param method name of method to run in test case
     * @param file   an iCalendar filename
     * @throws FileNotFoundException
     */
    public CalendarBuilderTest(String testMethod, final String file) throws FileNotFoundException {
        super(testMethod);
        this.filename = file;
        this.fin = new FileInputStream(filename);
    }

    /* (non-Javadoc)
     * @see junit.framework.TestCase#setUp()
     */
    @Override
    protected final void setUp() throws Exception {
        CompatibilityHints.setHintEnabled(
                CompatibilityHints.KEY_RELAXED_UNFOLDING, true);
        CompatibilityHints.setHintEnabled(
                CompatibilityHints.KEY_NOTES_COMPATIBILITY, true);
        CompatibilityHints.setHintEnabled(
                CompatibilityHints.KEY_RELAXED_VALIDATION, true);

        // uncomment for testing invalid calendars in relaxed parsing mode..
//        CompatibilityHints.setHintEnabled(
//                CompatibilityHints.KEY_RELAXED_PARSING, true);
    }

    /* (non-Javadoc)
     * @see junit.framework.TestCase#tearDown()
     */
    @Override
    protected final void tearDown() throws Exception {
        CompatibilityHints.clearHintEnabled(CompatibilityHints.KEY_RELAXED_UNFOLDING);
        CompatibilityHints.clearHintEnabled(CompatibilityHints.KEY_NOTES_COMPATIBILITY);
        CompatibilityHints.clearHintEnabled(CompatibilityHints.KEY_RELAXED_VALIDATION);
    }

    /**
     * @throws IOException
     * @throws ParserException
     * @throws ValidationException
     */
    public void testBuildValid() throws IOException, ParserException, ValidationException {
        Calendar calendar = new CalendarBuilder().build(fin);
        calendar.validate();
    }

    /**
     * @throws IOException
     * @throws ParserException
     */
    public void testBuildInvalid() throws IOException {
        try {
            Calendar calendar = new CalendarBuilder().build(fin);
<<<<<<< HEAD
            calendar.validate();
            fail("Should throw ParserException or ValidationException");
        } catch (DateTimeException | ValidationException | ParserException e) {
=======
            ValidationResult result = calendar.validate();
            assertTrue(result.hasErrors());
//            fail("Should throw ParserException or ValidationException");
        } catch (ValidationException | ParserException e) {
>>>>>>> 955c38cc
            log.trace("Caught exception: [" + filename + "," + e.getMessage() + "]");
        }
    }
    
    /* (non-Javadoc)
     * @see junit.framework.TestCase#getName()
     */

    /**
     * Overridden to return the current iCalendar file under test.
     */
    @Override
    public final String getName() {
        return super.getName() + " [" + filename + "]";
    }

    /**
     * Test suite.
     *
     * @return test suite
     * @throws FileNotFoundException
     */
    public static Test suite() throws FileNotFoundException {
        TestSuite suite = new TestSuite();

        File[] testFiles = null;

        // valid tests..
        testFiles = new File("src/test/resources/samples/valid").listFiles(f -> !f.isDirectory() && f.getName().endsWith(".ics"));
        for (int i = 0; i < testFiles.length; i++) {
            log.info("Sample [" + testFiles[i] + "]");
            suite.addTest(new CalendarBuilderTest("testBuildValid", testFiles[i].getPath()));
        }

        // invalid tests..
        testFiles = new File("src/test/resources/samples/invalid").listFiles(f -> !f.isDirectory() && f.getName().endsWith(".ics"));
        for (int i = 0; i < testFiles.length; i++) {
            log.info("Sample [" + testFiles[i] + "]");
            suite.addTest(new CalendarBuilderTest("testBuildInvalid", testFiles[i].getPath()));
        }

        return suite;
    }
}<|MERGE_RESOLUTION|>--- conflicted
+++ resolved
@@ -119,16 +119,9 @@
     public void testBuildInvalid() throws IOException {
         try {
             Calendar calendar = new CalendarBuilder().build(fin);
-<<<<<<< HEAD
-            calendar.validate();
-            fail("Should throw ParserException or ValidationException");
-        } catch (DateTimeException | ValidationException | ParserException e) {
-=======
             ValidationResult result = calendar.validate();
             assertTrue(result.hasErrors());
-//            fail("Should throw ParserException or ValidationException");
-        } catch (ValidationException | ParserException e) {
->>>>>>> 955c38cc
+        } catch (DateTimeException | ValidationException | ParserException e) {
             log.trace("Caught exception: [" + filename + "," + e.getMessage() + "]");
         }
     }
