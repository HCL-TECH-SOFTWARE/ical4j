/**
 * Copyright (c) 2012, Ben Fortuna
 * All rights reserved.
 *
 * Redistribution and use in source and binary forms, with or without
 * modification, are permitted provided that the following conditions
 * are met:
 *
 *  o Redistributions of source code must retain the above copyright
 * notice, this list of conditions and the following disclaimer.
 *
 *  o Redistributions in binary form must reproduce the above copyright
 * notice, this list of conditions and the following disclaimer in the
 * documentation and/or other materials provided with the distribution.
 *
 *  o Neither the name of Ben Fortuna nor the names of any other contributors
 * may be used to endorse or promote products derived from this software
 * without specific prior written permission.
 *
 * THIS SOFTWARE IS PROVIDED BY THE COPYRIGHT HOLDERS AND CONTRIBUTORS
 * "AS IS" AND ANY EXPRESS OR IMPLIED WARRANTIES, INCLUDING, BUT NOT
 * LIMITED TO, THE IMPLIED WARRANTIES OF MERCHANTABILITY AND FITNESS FOR
 * A PARTICULAR PURPOSE ARE DISCLAIMED. IN NO EVENT SHALL THE COPYRIGHT OWNER OR
 * CONTRIBUTORS BE LIABLE FOR ANY DIRECT, INDIRECT, INCIDENTAL, SPECIAL,
 * EXEMPLARY, OR CONSEQUENTIAL DAMAGES (INCLUDING, BUT NOT LIMITED TO,
 * PROCUREMENT OF SUBSTITUTE GOODS OR SERVICES; LOSS OF USE, DATA, OR
 * PROFITS; OR BUSINESS INTERRUPTION) HOWEVER CAUSED AND ON ANY THEORY OF
 * LIABILITY, WHETHER IN CONTRACT, STRICT LIABILITY, OR TORT (INCLUDING
 * NEGLIGENCE OR OTHERWISE) ARISING IN ANY WAY OUT OF THE USE OF THIS
 * SOFTWARE, EVEN IF ADVISED OF THE POSSIBILITY OF SUCH DAMAGE.
 */
package net.fortuna.ical4j.data;

import junit.framework.TestCase;
import net.fortuna.ical4j.model.Calendar;
import net.fortuna.ical4j.model.Component;
import net.fortuna.ical4j.model.ComponentList;
import net.fortuna.ical4j.model.component.CalendarComponent;
import net.fortuna.ical4j.model.component.VEvent;
import net.fortuna.ical4j.model.property.DtEnd;
import net.fortuna.ical4j.model.property.DtStart;
import net.fortuna.ical4j.util.CompatibilityHints;

<<<<<<< HEAD
import java.io.InputStream;
import java.time.ZonedDateTime;
=======
import java.io.IOException;
import java.io.InputStream;
import java.io.StringReader;
>>>>>>> 85367954

/**
 * $Id: CalendarBuilderTimezoneTest.java [Jul 1, 2008]
 *
 * Test case for CalendarBuilder and handling of icalendar streams
 * where VTIMZONES are included after other components.
 *
 * @author randy
 */
public class CalendarBuilderTimezoneTest extends TestCase {

    /* (non-Javadoc)
     * @see junit.framework.TestCase#setUp()
     */
    protected final void setUp() throws Exception {
        CompatibilityHints.setHintEnabled(
                CompatibilityHints.KEY_RELAXED_UNFOLDING, true);
        CompatibilityHints.setHintEnabled(
                CompatibilityHints.KEY_NOTES_COMPATIBILITY, true);
        CompatibilityHints.setHintEnabled(
                CompatibilityHints.KEY_RELAXED_VALIDATION, true);
    }
    
    /* (non-Javadoc)
     * @see junit.framework.TestCase#tearDown()
     */
    protected final void tearDown() throws Exception {
        CompatibilityHints.clearHintEnabled(CompatibilityHints.KEY_RELAXED_UNFOLDING);
        CompatibilityHints.clearHintEnabled(CompatibilityHints.KEY_NOTES_COMPATIBILITY);
        CompatibilityHints.clearHintEnabled(CompatibilityHints.KEY_RELAXED_VALIDATION);

        System.clearProperty("net.fortuna.ical4j.timezone.utcDefault");
    }
    

   /**
     * Test that VTIMEZONES that are included after VEVENT 
     * are correctly handled and that dates defined before the
     * VTIMEZONE are parsed properly.
     */
    public void testVTimeZoneAfterVEvent() throws Exception {

        // Evolution includes VTIMEZONE defs after VEVENT defs,
        // which is allowed by RFC-2445
        InputStream in = getClass().getResourceAsStream(
                "/samples/valid/evolution.ics");
        CalendarBuilder builder = new CalendarBuilder();
        Calendar calendar = null;

        calendar = builder.build(in);
        assertNotNull("Calendar is null", calendar);
        ComponentList<CalendarComponent> comps = calendar.getComponents(Component.VEVENT);
        assertTrue("VEVENT not found", comps.size() == 1);
        VEvent vevent = (VEvent) comps.get(0);

        DtStart dtstart = vevent.getStartDate();
        ZonedDateTime dateTime = (ZonedDateTime) dtstart.getDate();

        assertEquals("date value not correct", "20080624T130000", dtstart
                .getValue());
        assertNotNull("timezone not present", dateTime.getZone());
        assertEquals("timezone not correct",
                "/softwarestudio.org/Tzfile/America/Chicago", builder.getRegistry().getTzId(dateTime.getZone().getId()));

    }

    public void testTwoDaylights() throws IOException, ParserException {

        System.setProperty("net.fortuna.ical4j.timezone.utcDefault", "true");

        String ical = "BEGIN:VCALENDAR\n" +
                "VERSION:2.0\n" +
                "PRODID:-//Test - ECPv4.9.9//NONSGML v1.0//EN\n" +
                "CALSCALE:GREGORIAN\n" +
                "METHOD:PUBLISH\n" +
                "BEGIN:VTIMEZONE\n" +
                "TZID:Europe/Amsterdam\n" +
                "BEGIN:DAYLIGHT\n" +
                "TZOFFSETFROM:+0100\n" +
                "TZOFFSETTO:+0200\n" +
                "TZNAME:CEST\n" +
                "DTSTART:20190331T010000\n" +
                "END:DAYLIGHT\n" +
                "BEGIN:STANDARD\n" +
                "TZOFFSETFROM:+0200\n" +
                "TZOFFSETTO:+0100\n" +
                "TZNAME:CET\n" +
                "DTSTART:20191027T010000\n" +
                "END:STANDARD\n" +
                "BEGIN:DAYLIGHT\n" +
                "TZOFFSETFROM:+0100\n" +
                "TZOFFSETTO:+0200\n" +
                "TZNAME:CEST\n" +
                "DTSTART:20200329T010000\n" +
                "END:DAYLIGHT\n" +
                "BEGIN:STANDARD\n" +
                "TZOFFSETFROM:+0200\n" +
                "TZOFFSETTO:+0100\n" +
                "TZNAME:CET\n" +
                "DTSTART:20201025T010000\n" +
                "END:STANDARD\n" +
                "END:VTIMEZONE\n" +
                "BEGIN:VEVENT\n" +
                "DTSTART;TZID=Europe/Amsterdam:20200503T173000\n" +
                "DTEND;TZID=Europe/Amsterdam:20200503T200000\n" +
                "DTSTAMP:20191006T163046\n" +
                "CREATED:20190924T180719Z\n" +
                "LAST-MODIFIED:20191006T154131Z\n" +
                "SUMMARY:Test summary\n" +
                "DESCRIPTION:Test description \\n\n" +
                "END:VEVENT\n" +
                "BEGIN:VEVENT\n" +
                "DTSTART;TZID=Europe/Amsterdam:20191006T190000\n" +
                "DTEND;TZID=Europe/Amsterdam:20191006T203000\n" +
                "DTSTAMP:20191006T163047\n" +
                "CREATED:20190912T190803Z\n" +
                "LAST-MODIFIED:20190918T193650Z\n" +
                "SUMMARY:Second test summary\n" +
                "DESCRIPTION:Second test description \\n\n" +
                "END:VEVENT\n" +
                "END:VCALENDAR";

        StringReader in = new StringReader(ical);
        CalendarBuilder builder = new CalendarBuilder();
        Calendar calendar = null;

        calendar = builder.build(in);
        assertNotNull("Calendar is null", calendar);
        ComponentList<CalendarComponent> comps = calendar.getComponents(Component.VEVENT);
        assertEquals("2 VEVENTs not found", 2, comps.size());
        VEvent vevent0 = (VEvent) comps.get(0);

        DtStart dtstart0 = vevent0.getStartDate();
        DateTime dateTime = (DateTime) dtstart0.getDate();

        assertEquals("date value not correct", "20200503T173000", dtstart0
                .getValue());
        assertNotNull("timezone not present", dateTime.getTimeZone());
        assertEquals("timezone not correct",
                "Europe/Amsterdam", dateTime
                        .getTimeZone().getID());

        DtEnd dtend0 = vevent0.getEndDate();
        dateTime = (DateTime) dtend0.getDate();
         assertEquals("date value not correct", "20200503T200000", dtend0
                .getValue());
        assertNotNull("timezone not present", dateTime.getTimeZone());
        assertEquals("timezone not correct",
                "Europe/Amsterdam", dateTime
                        .getTimeZone().getID());

        VEvent vevent1 = (VEvent) comps.get(1);
        DtStart dtstart1 = vevent1.getStartDate();
        dateTime = (DateTime) dtstart1.getDate();

        assertEquals("date value not correct", "20191006T190000", dtstart1
                .getValue());
        assertNotNull("timezone not present", dateTime.getTimeZone());
        assertEquals("timezone not correct",
                "Europe/Amsterdam", dateTime
                        .getTimeZone().getID());

        DtEnd dtend1 = vevent1.getEndDate();
        dateTime = (DateTime) dtend1.getDate();
         assertEquals("date value not correct", "20191006T203000", dtend1
                .getValue());
        assertNotNull("timezone not present", dateTime.getTimeZone());
        assertEquals("timezone not correct",
                "Europe/Amsterdam", dateTime
                        .getTimeZone().getID());

    }
}<|MERGE_RESOLUTION|>--- conflicted
+++ resolved
@@ -35,20 +35,17 @@
 import net.fortuna.ical4j.model.Calendar;
 import net.fortuna.ical4j.model.Component;
 import net.fortuna.ical4j.model.ComponentList;
+import net.fortuna.ical4j.model.DateTime;
 import net.fortuna.ical4j.model.component.CalendarComponent;
 import net.fortuna.ical4j.model.component.VEvent;
 import net.fortuna.ical4j.model.property.DtEnd;
 import net.fortuna.ical4j.model.property.DtStart;
 import net.fortuna.ical4j.util.CompatibilityHints;
 
-<<<<<<< HEAD
-import java.io.InputStream;
-import java.time.ZonedDateTime;
-=======
 import java.io.IOException;
 import java.io.InputStream;
 import java.io.StringReader;
->>>>>>> 85367954
+import java.time.ZonedDateTime;
 
 /**
  * $Id: CalendarBuilderTimezoneTest.java [Jul 1, 2008]
@@ -193,7 +190,7 @@
 
         DtEnd dtend0 = vevent0.getEndDate();
         dateTime = (DateTime) dtend0.getDate();
-         assertEquals("date value not correct", "20200503T200000", dtend0
+        assertEquals("date value not correct", "20200503T200000", dtend0
                 .getValue());
         assertNotNull("timezone not present", dateTime.getTimeZone());
         assertEquals("timezone not correct",
@@ -213,7 +210,7 @@
 
         DtEnd dtend1 = vevent1.getEndDate();
         dateTime = (DateTime) dtend1.getDate();
-         assertEquals("date value not correct", "20191006T203000", dtend1
+        assertEquals("date value not correct", "20191006T203000", dtend1
                 .getValue());
         assertNotNull("timezone not present", dateTime.getTimeZone());
         assertEquals("timezone not correct",
