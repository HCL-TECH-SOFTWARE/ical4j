--- conflicted
+++ resolved
@@ -36,15 +36,12 @@
 import spock.lang.Specification
 import spock.lang.Unroll
 
-<<<<<<< HEAD
 import java.time.LocalDate
 import java.time.LocalDateTime
 
 import static java.lang.String.format
-=======
 import java.util.stream.Collectors
 
->>>>>>> c12b0801
 import static net.fortuna.ical4j.model.WeekDay.*
 
 class RecurSpec extends Specification {
@@ -444,6 +441,21 @@
                 (LocalDateTime) TemporalAdapter.parse('20220519T145900').temporal)
 
         then: 'result matches expected'
+        dates == new DateList('20220509T163700Z,20220509T163800Z,20220516T163700Z,20220516T163800Z', Value.DATE_TIME)
+    }
+
+    def 'test getdates as stream'() {
+        given: 'a recurrence rule'
+        Recur recur = new Recur.Builder().frequency(Recur.Frequency.DAILY).interval(1)
+                .dayList(new WeekDayList(MO)).hourList(new NumberList('16')).minuteList(new NumberList('37,38'))
+                .until(new DateTime('20220519T165900')).build()
+
+        when: 'dates are generated for a period'
+        def dates = recur.getDatesAsStream(new DateTime('20220505T143700Z'),
+                new DateTime('20220505T143700Z'), new DateTime('20220519T145900Z'),
+                Value.DATE_TIME, -1).collect(Collectors.toList())
+
+        then: 'result matches expected'
         dates == DateList.parse('20220509T163700,20220509T163800,20220516T163700,20220516T163800').dates
     }
 
@@ -458,19 +470,4 @@
                     LocalDate.of(2020, 1, 1).atStartOfDay(),
                     LocalDate.of(2022, 1, 1).atStartOfDay()]
     }
-
-    def 'test getdates as stream'() {
-        given: 'a recurrence rule'
-        Recur recur = new Recur.Builder().frequency(Recur.Frequency.DAILY).interval(1)
-                .dayList(new WeekDayList(MO)).hourList(new NumberList('16')).minuteList(new NumberList('37,38'))
-                .until(new DateTime('20220519T165900')).build()
-
-        when: 'dates are generated for a period'
-        def dates = recur.getDatesAsStream(new DateTime('20220505T143700Z'),
-                new DateTime('20220505T143700Z'), new DateTime('20220519T145900Z'),
-                Value.DATE_TIME, -1).collect(Collectors.toList())
-
-        then: 'result matches expected'
-        dates == new DateList('20220509T163700Z,20220509T163800Z,20220516T163700Z,20220516T163800Z', Value.DATE_TIME)
-    }
 }