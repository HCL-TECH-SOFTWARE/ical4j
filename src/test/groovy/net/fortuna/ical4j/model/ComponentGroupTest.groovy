--- conflicted
+++ resolved
@@ -40,13 +40,8 @@
 
         rev2 = builder.vevent {
             uid(uid)
-<<<<<<< HEAD
-            sequence('1')
+            sequence('2')
             dtstamp(new DtStamp(Instant.now()))
-=======
-            sequence('2')
-            dtstamp(new DtStamp(new DateTime()))
->>>>>>> 6dcaa96f
             dtstart('20101113', parameters: parameters() { value('DATE') })
             dtend('20101114', parameters: parameters() { value('DATE') })
             rrule('FREQ=WEEKLY;WKST=MO;INTERVAL=3;BYDAY=MO,TU,SA')
