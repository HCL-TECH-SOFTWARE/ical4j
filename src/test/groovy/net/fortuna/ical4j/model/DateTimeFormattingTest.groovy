--- conflicted
+++ resolved
@@ -36,12 +36,7 @@
 class DateTimeFormattingTest extends GroovyTestCase {
 
 	void testDateTimeFormatting() {
-<<<<<<< HEAD
 		def df = new SimpleDateFormat('h:mma', Locale.US)
 		assert '3:00PM' == df.format(new ContentBuilder().dtstart('20090810T150000').date)
-=======
-		def df = new SimpleDateFormat('h:mma')
-		assert '3:00pm' == df.format(new ContentBuilder().dtstart('20090810T150000').date)
->>>>>>> e65e4ac1
 	}
 }